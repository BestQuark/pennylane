# Copyright 2022 Xanadu Quantum Technologies Inc.

# Licensed under the Apache License, Version 2.0 (the "License");
# you may not use this file except in compliance with the License.
# You may obtain a copy of the License at

#     http://www.apache.org/licenses/LICENSE-2.0

# Unless required by applicable law or agreed to in writing, software
# distributed under the License is distributed on an "AS IS" BASIS,
# WITHOUT WARRANTIES OR CONDITIONS OF ANY KIND, either express or implied.
# See the License for the specific language governing permissions and
# limitations under the License.
"""
Unit tests for the new return types.
"""
import pytest

import numpy as np
import pennylane as qml

herm = np.diag([1, 2, 3, 4])
probs_data = [
    (None, [0]),
    (None, [0, 1]),
    (qml.PauliZ(0), None),
    (qml.Hermitian(herm, wires=[1, 0]), None),
]

wires = [2, 3, 4]


class TestSingleReturnExecute:
    """Test that single measurements return behavior does not change."""

    @pytest.mark.parametrize("wires", wires)
    def test_state_default(self, wires):
        """Return state with default.qubit."""
        dev = qml.device("default.qubit", wires=wires)

        def circuit(x):
            qml.Hadamard(wires=[0])
            qml.CRX(x, wires=[0, 1])
            return qml.state()

        qnode = qml.QNode(circuit, dev)
        qnode.construct([0.5], {})
        res = qml.execute_new(tapes=[qnode.tape], device=dev, gradient_fn=None)

        assert res[0].shape == (2**wires,)
        assert isinstance(res[0], np.ndarray)

    @pytest.mark.parametrize("wires", wires)
    def test_state_mixed(self, wires):
        """Return state with default.mixed."""
        dev = qml.device("default.mixed", wires=wires)

        def circuit(x):
            qml.Hadamard(wires=[0])
            qml.CRX(x, wires=[0, 1])
            return qml.state()

        qnode = qml.QNode(circuit, dev)
        qnode.construct([0.5], {})

        res = qml.execute_new(tapes=[qnode.tape], device=dev, gradient_fn=None)

        assert res[0].shape == (2**wires, 2**wires)
        assert isinstance(res[0], np.ndarray)

    @pytest.mark.parametrize("d_wires", wires)
    def test_density_matrix_default(self, d_wires):
        """Return density matrix with default.qubit."""
        dev = qml.device("default.qubit", wires=4)

        def circuit(x):
            qml.Hadamard(wires=[0])
            qml.CRX(x, wires=[0, 1])
            return qml.density_matrix(wires=range(0, d_wires))

        qnode = qml.QNode(circuit, dev)
        qnode.construct([0.5], {})

        res = qml.execute_new(tapes=[qnode.tape], device=dev, gradient_fn=None)

        assert res[0].shape == (2**d_wires, 2**d_wires)
        assert isinstance(res[0], np.ndarray)

    @pytest.mark.parametrize("d_wires", wires)
    def test_density_matrix_mixed(self, d_wires):
        """Return density matrix with default.mixed."""
        dev = qml.device("default.mixed", wires=4)

        def circuit(x):
            qml.Hadamard(wires=[0])
            qml.CRX(x, wires=[0, 1])
            return qml.density_matrix(wires=range(0, d_wires))

        qnode = qml.QNode(circuit, dev)
        qnode.construct([0.5], {})
        res = qml.execute_new(tapes=[qnode.tape], device=dev, gradient_fn=None)
        assert res[0].shape == (2**d_wires, 2**d_wires)
        assert isinstance(res[0], np.ndarray)

    def test_expval(self):
        """Return a single expval."""
        dev = qml.device("default.qubit", wires=2)

        def circuit(x):
            qml.Hadamard(wires=[0])
            qml.CRX(x, wires=[0, 1])
            return qml.expval(qml.PauliZ(wires=1))

        qnode = qml.QNode(circuit, dev)
        qnode.construct([0.5], {})

        res = qml.execute_new(tapes=[qnode.tape], device=dev, gradient_fn=None)

        assert res[0].shape == ()
        assert isinstance(res[0], np.ndarray)

    def test_var(self):
        """Return a single var."""
        dev = qml.device("default.qubit", wires=2)

        def circuit(x):
            qml.Hadamard(wires=[0])
            qml.CRX(x, wires=[0, 1])
            return qml.var(qml.PauliZ(wires=1))

        qnode = qml.QNode(circuit, dev)
        qnode.construct([0.5], {})

        res = qml.execute_new(tapes=[qnode.tape], device=dev, gradient_fn=None)

        assert res[0].shape == ()
        assert isinstance(res[0], np.ndarray)

    def test_vn_entropy(self):
        """Return a single vn entropy."""
        dev = qml.device("default.qubit", wires=2)

        def circuit(x):
            qml.Hadamard(wires=[0])
            qml.CRX(x, wires=[0, 1])
            return qml.vn_entropy(wires=0)

        qnode = qml.QNode(circuit, dev)
        qnode.construct([0.5], {})

        res = qml.execute_new(tapes=[qnode.tape], device=dev, gradient_fn=None)

        assert res[0].shape == ()
        assert isinstance(res[0], np.ndarray)

    def test_mutual_info(self):
        """Return a single mutual information."""
        dev = qml.device("default.qubit", wires=2)

        def circuit(x):
            qml.Hadamard(wires=[0])
            qml.CRX(x, wires=[0, 1])
            return qml.mutual_info(wires0=[0], wires1=[1])

        qnode = qml.QNode(circuit, dev)
        qnode.construct([0.5], {})

        res = qml.execute_new(tapes=[qnode.tape], device=dev, gradient_fn=None)

        assert res[0].shape == ()
        assert isinstance(res[0], np.ndarray)

    @pytest.mark.parametrize("op,wires", probs_data)
    def test_probs(self, op, wires):
        """Return a single prob."""
        dev = qml.device("default.qubit", wires=3)

        def circuit(x):
            qml.Hadamard(wires=[0])
            qml.CRX(x, wires=[0, 1])
            return qml.probs(op=op, wires=wires)

        qnode = qml.QNode(circuit, dev)
        qnode.construct([0.5], {})

        res = qml.execute_new(tapes=[qnode.tape], device=dev, gradient_fn=None)

        if wires is None:
            wires = op.wires

        assert res[0].shape == (2 ** len(wires),)
        assert isinstance(res[0], np.ndarray)

    # Samples and counts


# op1, wires1, op2, wires2
multi_probs_data = [
    (None, [0], None, [0]),
    (None, [0], None, [0, 1]),
    (None, [0, 1], None, [0]),
    (None, [0, 1], None, [0, 1]),
    (qml.PauliZ(0), None, qml.PauliZ(1), None),
    (None, [0], qml.PauliZ(1), None),
    (qml.PauliZ(0), None, None, [0]),
    (qml.PauliZ(1), None, qml.PauliZ(0), None),
]

wires = [([0], [1]), ([1], [0]), ([0], [0]), ([1], [1])]


class TestMultipleReturns:
    """Test the new return types for multiple measurements, it should always return a tuple containing the single
    measurements.
    """

    def test_multiple_expval(self):
        """Return multiple expvals."""
        dev = qml.device("default.qubit", wires=2)

        def circuit(x):
            qml.Hadamard(wires=[0])
            qml.CRX(x, wires=[0, 1])
            return qml.expval(qml.PauliZ(wires=0)), qml.expval(qml.PauliZ(wires=1))

        qnode = qml.QNode(circuit, dev)
        qnode.construct([0.5], {})

        res = qml.execute_new(tapes=[qnode.tape], device=dev, gradient_fn=None)

        assert isinstance(res[0], tuple)
        assert len(res[0]) == 2

        assert isinstance(res[0][0], np.ndarray)
        assert res[0][0].shape == ()

        assert isinstance(res[0][1], np.ndarray)
        assert res[0][1].shape == ()

    def test_multiple_var(self):
        """Return multiple vars."""
        dev = qml.device("default.qubit", wires=2)

        def circuit(x):
            qml.Hadamard(wires=[0])
            qml.CRX(x, wires=[0, 1])
            return qml.var(qml.PauliZ(wires=0)), qml.var(qml.PauliZ(wires=1))

        qnode = qml.QNode(circuit, dev)
        qnode.construct([0.5], {})

        res = qml.execute_new(tapes=[qnode.tape], device=dev, gradient_fn=None)

        assert isinstance(res[0], tuple)
        assert len(res[0]) == 2

        assert isinstance(res[0][0], np.ndarray)
        assert res[0][0].shape == ()

        assert isinstance(res[0][1], np.ndarray)
        assert res[0][1].shape == ()

    @pytest.mark.parametrize("op1,wires1,op2,wires2", multi_probs_data)
    def test_multiple_prob(self, op1, op2, wires1, wires2):
        """Return multiple probs."""
        dev = qml.device("default.qubit", wires=2)

        def circuit(x):
            qml.Hadamard(wires=[0])
            qml.CRX(x, wires=[0, 1])
            return qml.probs(op=op1, wires=wires1), qml.probs(op=op2, wires=wires2)

        qnode = qml.QNode(circuit, dev)
        qnode.construct([0.5], {})

        res = qml.execute_new(tapes=[qnode.tape], device=dev, gradient_fn=None)

        assert isinstance(res[0], tuple)
        assert len(res[0]) == 2

        if wires1 is None:
            wires1 = op1.wires

        if wires2 is None:
            wires2 = op2.wires

        assert isinstance(res[0][0], np.ndarray)
        assert res[0][0].shape == (2 ** len(wires1),)

        assert isinstance(res[0][1], np.ndarray)
        assert res[0][1].shape == (2 ** len(wires2),)

    @pytest.mark.parametrize("op1,wires1,op2,wires2", multi_probs_data)
    @pytest.mark.parametrize("wires3, wires4", wires)
    def test_mix_meas(self, op1, wires1, op2, wires2, wires3, wires4):
        """Return multiple different measurements."""
        dev = qml.device("default.qubit", wires=2)

        def circuit(x):
            qml.Hadamard(wires=[0])
            qml.CRX(x, wires=[0, 1])
            return (
                qml.probs(op=op1, wires=wires1),
                qml.vn_entropy(wires=wires3),
                qml.probs(op=op2, wires=wires2),
                qml.expval(qml.PauliZ(wires=wires4)),
            )

        qnode = qml.QNode(circuit, dev)
        qnode.construct([0.5], {})

        res = qml.execute_new(tapes=[qnode.tape], device=dev, gradient_fn=None)

        if wires1 is None:
            wires1 = op1.wires

        if wires2 is None:
            wires2 = op2.wires

        assert isinstance(res[0], tuple)
        assert len(res[0]) == 4

        assert isinstance(res[0][0], np.ndarray)
        assert res[0][0].shape == (2 ** len(wires1),)

        assert isinstance(res[0][1], np.ndarray)
        assert res[0][1].shape == ()

        assert isinstance(res[0][2], np.ndarray)
        assert res[0][2].shape == (2 ** len(wires2),)

        assert isinstance(res[0][3], np.ndarray)
        assert res[0][3].shape == ()

    wires = [2, 3, 4, 5]

    @pytest.mark.parametrize("wires", wires)
    def test_list_multiple_expval(self, wires):
        """Return a comprehension list of multiple expvals."""
        dev = qml.device("default.qubit", wires=wires)

        def circuit(x):
            qml.Hadamard(wires=[0])
            qml.CRX(x, wires=[0, 1])
            return [qml.expval(qml.PauliZ(wires=i)) for i in range(0, wires)]

        qnode = qml.QNode(circuit, dev)
        qnode.construct([0.5], {})

        res = qml.execute_new(tapes=[qnode.tape], device=dev, gradient_fn=None)

        assert isinstance(res[0], tuple)
        assert len(res[0]) == wires

        for i in range(0, wires):
            assert isinstance(res[0][i], np.ndarray)
            assert res[0][i].shape == ()


pauliz = qml.PauliZ(wires=1)
proj = qml.Projector([1], wires=1)
hermitian = qml.Hermitian(np.diag([1, 2]), wires=0)

# Note: mutual info and vn_entropy do not support some shot vectors
# qml.mutual_info(wires0=[0], wires1=[1]), qml.vn_entropy(wires=[0])]
single_scalar_output_measurements = [
    qml.expval(pauliz),
    qml.var(pauliz),
    qml.expval(proj),
    qml.var(proj),
    qml.expval(hermitian),
    qml.var(hermitian),
]

herm = np.diag([1, 2, 3, 4])
probs_data = [
    (None, [0]),
    (None, [0, 1]),
    (qml.PauliZ(0), None),
    (qml.Hermitian(herm, wires=[1, 0]), None),
]


@pytest.mark.parametrize("shot_vector", [[10, 1000], [1, 10, 10, 1000], [1, (10, 2), 1000]])
class TestShotVectorsAutograd:
    """Test the support for executing tapes with single measurements using a
    device with shot vectors."""

    @pytest.mark.parametrize("measurement", single_scalar_output_measurements)
    def test_single_scalar(self, shot_vector, measurement):
        """Test a single scalar-valued measurement."""
        dev = qml.device("default.qubit", wires=2, shots=shot_vector)

        def circuit(x):
            qml.Hadamard(wires=[0])
            qml.CRX(x, wires=[0, 1])
            return qml.apply(measurement)

        qnode = qml.QNode(circuit, dev)
        qnode.construct([0.5], {})
        qnode.tape.is_sampled = True

        res = qml.execute_new(tapes=[qnode.tape], device=dev, gradient_fn=None)

        all_shots = sum([shot_tuple.copies for shot_tuple in dev.shot_vector])

        assert isinstance(res[0], tuple)
        assert len(res[0]) == all_shots
        assert all(r.shape == () for r in res[0])

    @pytest.mark.parametrize("op,wires", probs_data)
    def test_probs(self, shot_vector, op, wires):
        """Test a single probability measurement."""
        dev = qml.device("default.qubit", wires=2, shots=shot_vector)

        def circuit(x):
            qml.Hadamard(wires=[0])
            qml.CRX(x, wires=[0, 1])
            return qml.probs(op=op, wires=wires)

        qnode = qml.QNode(circuit, dev)
        qnode.construct([0.5], {})
        qnode.tape.is_sampled = True

        res = qml.execute_new(tapes=[qnode.tape], device=dev, gradient_fn=None)

        all_shots = sum([shot_tuple.copies for shot_tuple in dev.shot_vector])

        assert isinstance(res[0], tuple)
        assert len(res[0]) == all_shots
        wires_to_use = wires if wires else op.wires
        assert all(r.shape == (2 ** len(wires_to_use),) for r in res[0])

    @pytest.mark.parametrize("wires", [[0], [2, 0], [1, 0], [2, 0, 1]])
    @pytest.mark.xfail
    def test_density_matrix(self, shot_vector, wires):
        """Test a density matrix measurement."""
        dev = qml.device("default.qubit", wires=3, shots=shot_vector)

        def circuit(x):
            qml.Hadamard(wires=[0])
            qml.CRX(x, wires=[0, 1])
            return qml.density_matrix(wires=wires)

        qnode = qml.QNode(circuit, dev)
        qnode.construct([0.5], {})
        qnode.tape.is_sampled = True

        res = qml.execute_new(tapes=[qnode.tape], device=dev, gradient_fn=None)

        all_shots = sum([shot_tuple.copies for shot_tuple in dev.shot_vector])

        assert isinstance(res[0], tuple)
        assert len(res[0]) == all_shots
        dim = 2 ** len(wires)
        assert all(r.shape == (dim, dim) for r in res[0])

    @pytest.mark.parametrize("measurement", [qml.sample(qml.PauliZ(0)), qml.sample(wires=[0])])
    def test_samples(self, shot_vector, measurement):
        """Test the sample measurement."""
        dev = qml.device("default.qubit", wires=2, shots=shot_vector)

        def circuit(x):
            qml.Hadamard(wires=[0])
            qml.CRX(x, wires=[0, 1])
            return qml.apply(measurement)

        qnode = qml.QNode(circuit, dev)
        qnode.construct([0.5], {})
        qnode.tape.is_sampled = True

        res = qml.execute_new(tapes=[qnode.tape], device=dev, gradient_fn=None)

        all_shot_copies = [
            shot_tuple.shots for shot_tuple in dev.shot_vector for _ in range(shot_tuple.copies)
        ]

        assert len(res[0]) == len(all_shot_copies)
        for r, shots in zip(res[0], all_shot_copies):

            if shots == 1:
                # Scalar tensors
                assert r.shape == ()
            else:
                assert r.shape == (shots,)

    @pytest.mark.parametrize(
        "measurement", [qml.sample(qml.PauliZ(0), counts=True), qml.sample(wires=[0], counts=True)]
    )
    def test_counts(self, shot_vector, measurement):
        """Test the counts measurement."""
        dev = qml.device("default.qubit", wires=2, shots=shot_vector)

        def circuit(x):
            qml.Hadamard(wires=[0])
            qml.CRX(x, wires=[0, 1])
            return qml.apply(measurement)

        qnode = qml.QNode(circuit, dev)
        qnode.construct([0.5], {})
        qnode.tape.is_sampled = True

        res = qml.execute_new(tapes=[qnode.tape], device=dev, gradient_fn=None)

        all_shots = sum([shot_tuple.copies for shot_tuple in dev.shot_vector])

        assert isinstance(res[0], tuple)
        assert len(res[0]) == all_shots
        assert all(isinstance(r, dict) for r in res[0])


# 1. Expval/var with another measurement
#
# What else do we have:
# a) Probs
# b) i) Sample
#    ii) Counts
# c) Sample & density: no tests

pauliz_w2 = qml.PauliZ(wires=2)
proj_w2 = qml.Projector([1], wires=2)
hermitian = qml.Hermitian(np.diag([1, 2]), wires=0)
tensor_product = qml.PauliY(wires=2) @ qml.PauliX(wires=1)

single_scalar_probs_multi = [
    # Expval
    (qml.expval(pauliz_w2), qml.probs(wires=[2, 0])),
    (qml.expval(proj_w2), qml.probs(wires=[2, 0])),
    (qml.expval(tensor_product), qml.probs(wires=[2, 0])),
    # Var
    (qml.var(qml.PauliZ(wires=1)), qml.probs(wires=[0, 1])),
    (qml.var(proj_w2), qml.probs(wires=[2, 0])),
    (qml.var(tensor_product), qml.probs(wires=[2, 0])),
]

single_scalar_sample_multi = [
    # Expval
    (qml.expval(pauliz_w2), qml.sample(op=qml.PauliZ(1) @ qml.PauliZ(0))),
    (qml.expval(proj_w2), qml.sample(op=qml.PauliZ(1) @ qml.PauliZ(0))),
    (qml.expval(tensor_product), qml.sample(op=qml.PauliZ(0))),
    # Var
    (qml.var(proj_w2), qml.sample(op=qml.PauliZ(1) @ qml.PauliZ(0))),
    (qml.var(pauliz_w2), qml.sample(op=qml.PauliZ(1) @ qml.PauliZ(0))),
    (qml.var(tensor_product), qml.sample(op=qml.PauliZ(0))),
]

single_scalar_sample_no_obs_multi = [
    # TODO: for copy=1, the wires syntax has a bug
    # -----
    (qml.expval(qml.PauliZ(wires=1)), qml.sample(wires=[0, 1])),
    (qml.var(qml.PauliZ(wires=1)), qml.sample(wires=[0, 1])),
]

single_scalar_counts_multi = [
    # Expval
    (qml.expval(pauliz_w2), qml.sample(op=qml.PauliZ(1) @ qml.PauliZ(0), counts=True)),
    (qml.expval(proj_w2), qml.sample(op=qml.PauliZ(1) @ qml.PauliZ(0), counts=True)),
    (qml.expval(tensor_product), qml.sample(op=qml.PauliZ(0), counts=True)),
    # Var
    (qml.var(proj_w2), qml.sample(op=qml.PauliZ(1) @ qml.PauliZ(0), counts=True)),
    (qml.var(pauliz_w2), qml.sample(op=qml.PauliZ(1) @ qml.PauliZ(0), counts=True)),
    (qml.var(tensor_product), qml.sample(op=qml.PauliZ(0), counts=True)),
]

<<<<<<< HEAD

# TODO: test Projector expval/var!
=======
single_scalar_counts_no_obs_multi = [
    # TODO: for copy=1, the wires syntax has a bug
    # -----
    (qml.expval(qml.PauliZ(wires=1)), qml.sample(wires=[0, 1], counts=True)),
    (qml.var(qml.PauliZ(wires=1)), qml.sample(wires=[0, 1], counts=True)),
]
>>>>>>> 0a4f2888


@pytest.mark.parametrize("shot_vector", [[10, 1000], [1, 10, 10, 1000], [1, (10, 2), 1000]])
class TestShotVectorsAutogradMultiMeasure:
    """Test the support for executing tapes with multiple measurements using a
    device with shot vectors"""

    @pytest.mark.parametrize("meas1,meas2", single_scalar_probs_multi)
    def test_single_scalar_probs(self, shot_vector, meas1, meas2):
        """Test scalar-valued and probability measurements"""
        dev = qml.device("default.qubit", wires=3, shots=shot_vector)

        def circuit(x):
            qml.Hadamard(wires=[0])
            qml.CRX(x, wires=[0, 1])
            return qml.apply(meas1), qml.apply(meas2)

        qnode = qml.QNode(circuit, dev)
        qnode.construct([0.5], {})
        qnode.tape.is_sampled = True

        res = qml.execute_new(tapes=[qnode.tape], device=dev, gradient_fn=None)

        all_shots = sum([shot_tuple.copies for shot_tuple in dev.shot_vector])

        assert isinstance(res[0], tuple)
        assert len(res[0]) == all_shots
        assert all(isinstance(r, tuple) for r in res[0])
        assert all(isinstance(m, np.ndarray) for measurement_res in res[0] for m in measurement_res)
        for meas_res in res[0]:
            for i, r in enumerate(meas_res):
                if i % 2 == 0:
                    assert r.shape == ()
                else:
                    assert r.shape == (2**2,)

    @pytest.mark.parametrize("meas1,meas2", single_scalar_sample_multi)
    def test_single_scalar_sample_with_obs(self, shot_vector, meas1, meas2):
        """Test scalar-valued and sample measurements where sample takes an
        observable."""
        dev = qml.device("default.qubit", wires=3, shots=shot_vector)

        def circuit(x):
            qml.Hadamard(wires=[0])
            qml.CRX(x, wires=[0, 1])
            return qml.apply(meas1), qml.apply(meas2)

        qnode = qml.QNode(circuit, dev)
        qnode.construct([0.5], {})
        qnode.tape.is_sampled = True

        res = qml.execute_new(tapes=[qnode.tape], device=dev, gradient_fn=None)

        all_shots = sum([shot_tuple.copies for shot_tuple in dev.shot_vector])

        assert isinstance(res[0], tuple)
        assert len(res[0]) == all_shots
        assert all(isinstance(r, tuple) for r in res[0])
        assert all(isinstance(m, np.ndarray) for measurement_res in res[0] for m in measurement_res)

        idx = 0
        for shot_tuple in dev.shot_vector:
            for _ in range(shot_tuple.copies):
                for i, r in enumerate(res[0][idx]):
                    # First component of the shot vector is 1
                    shots_is_one = idx == 0
                    if i % 2 == 0 or shots_is_one:
                        obs_provided = meas2.obs is not None
                        expected_shape = ()
                        assert r.shape == expected_shape
                    else:
                        assert r.shape == (shot_tuple.shots,)
                idx += 1

    @pytest.mark.parametrize("meas1,meas2", single_scalar_sample_no_obs_multi)
    @pytest.mark.xfail
    def test_single_scalar_sample_no_obs(self, shot_vector, meas1, meas2):
        """Test scalar-valued and computational basis sample measurements."""
        dev = qml.device("default.qubit", wires=3, shots=shot_vector)

        def circuit(x):
            qml.Hadamard(wires=[0])
            qml.CRX(x, wires=[0, 1])
            return qml.apply(meas1), qml.apply(meas2)

        qnode = qml.QNode(circuit, dev)
        qnode.construct([0.5], {})
        qnode.tape.is_sampled = True

        res = qml.execute_new(tapes=[qnode.tape], device=dev, gradient_fn=None)

        all_shots = sum([shot_tuple.copies for shot_tuple in dev.shot_vector])

        assert isinstance(res[0], tuple)
        assert len(res[0]) == all_shots
        assert all(isinstance(r, tuple) for r in res[0])
        assert all(isinstance(m, np.ndarray) for measurement_res in res[0] for m in measurement_res)

        idx = 0
        for shot_tuple in dev.shot_vector:
            for _ in range(shot_tuple.copies):
                for i, r in enumerate(res[0][idx]):
                    # First component of the shot vector is 1
                    shots_is_one = idx == 0

                    expected_sample_shape_item = len(meas2.wires)
                    if i % 2 == 0 or shots_is_one:
                        obs_provided = meas2.obs is not None
                        expected_shape = ()
                        assert r.shape == expected_shape
                    else:
                        assert r.shape == (shot_tuple.shots,)
                idx += 1

    @pytest.mark.parametrize("meas1,meas2", single_scalar_counts_multi)
    def test_single_scalar_counts_with_obs(self, shot_vector, meas1, meas2):
        """Test scalar-valued and counts measurements where counts takes an
        observable."""
        dev = qml.device("default.qubit", wires=3, shots=shot_vector)

        def circuit(x):
            qml.Hadamard(wires=[0])
            qml.CRX(x, wires=[0, 1])
            return qml.apply(meas1), qml.apply(meas2)

        qnode = qml.QNode(circuit, dev)
        qnode.construct([0.5], {})
        qnode.tape.is_sampled = True

        res = qml.execute_new(tapes=[qnode.tape], device=dev, gradient_fn=None)

        all_shots = sum([shot_tuple.copies for shot_tuple in dev.shot_vector])

        assert isinstance(res[0], tuple)
        assert len(res[0]) == all_shots
        assert all(isinstance(r, tuple) for r in res[0])

        for r in res[0]:
            assert isinstance(r[0], np.ndarray)
            assert isinstance(r[1], dict)

        idx = 0
        expected_outcomes = {-1, 1}
        for shot_tuple in dev.shot_vector:
            for _ in range(shot_tuple.copies):
                for i, r in enumerate(res[0][idx]):
                    if i % 2 == 0:
                        obs_provided = meas2.obs is not None
                        expected_shape = ()
                        assert r.shape == expected_shape
                    else:
                        # Samples are either -1 or 1
                        assert set(r.keys()).issubset(expected_outcomes)
                        assert sum(r.values()) == shot_tuple.shots
                idx += 1

    @pytest.mark.parametrize("meas1,meas2", single_scalar_counts_no_obs_multi)
    @pytest.mark.xfail
    def test_single_scalar_counts_no_obs(self, shot_vector, meas1, meas2):
        """Test scalar-valued and computational basis counts measurements."""
        dev = qml.device("default.qubit", wires=3, shots=shot_vector)

        def circuit(x):
            qml.Hadamard(wires=[0])
            qml.CRX(x, wires=[0, 1])
            return qml.apply(meas1), qml.apply(meas2)

        qnode = qml.QNode(circuit, dev)
        qnode.construct([0.5], {})
        qnode.tape.is_sampled = True

        res = qml.execute_new(tapes=[qnode.tape], device=dev, gradient_fn=None)

        all_shots = sum([shot_tuple.copies for shot_tuple in dev.shot_vector])

        assert isinstance(res[0], tuple)
        assert len(res[0]) == all_shots
        assert all(isinstance(r, tuple) for r in res[0])
        assert all(isinstance(m, np.ndarray) for measurement_res in res[0] for m in measurement_res)

        idx = 0
        for shot_tuple in dev.shot_vector:
            for _ in range(shot_tuple.copies):
                for i, r in enumerate(res[0][idx]):
                    # First component of the shot vector is 1
                    shots_is_one = idx == 0

                    expected_sample_shape_item = len(meas2.wires)
                    if i % 2 == 0 or shots_is_one:
                        obs_provided = meas2.obs is not None
                        expected_shape = ()
                        assert r.shape == expected_shape
                    else:
                        assert r.shape == (shot_tuple.shots,)
                idx += 1


herm = np.diag([1, 2, 3, 4])
probs_data = [
    (None, [0]),
    (None, [0, 1]),
    (qml.PauliZ(0), None),
    (qml.Hermitian(herm, wires=[1, 0]), None),
]
wires = [2, 3, 4]


class TestIntegrationSingleReturn:
    """Test that single measurements return behavior does not change."""

    @pytest.mark.parametrize("wires", wires)
    def test_state_default(self, wires):
        """Return state with default.qubit."""
        qml.enable_return()

        dev = qml.device("default.qubit", wires=wires)

        def circuit(x):
            qml.Hadamard(wires=[0])
            qml.CRX(x, wires=[0, 1])
            return qml.state()

        qnode = qml.QNode(circuit, dev)
        res = qnode(0.5)

        qml.disable_return()

        assert res.shape == (2**wires,)
        assert isinstance(res, np.ndarray)

    @pytest.mark.parametrize("wires", wires)
    def test_state_mixed(self, wires):
        """Return state with default.mixed."""
        qml.enable_return()

        dev = qml.device("default.mixed", wires=wires)

        def circuit(x):
            qml.Hadamard(wires=[0])
            qml.CRX(x, wires=[0, 1])
            return qml.state()

        qnode = qml.QNode(circuit, dev)
        res = qnode(0.5)

        qml.disable_return()

        assert res.shape == (2**wires, 2**wires)
        assert isinstance(res, np.ndarray)

    @pytest.mark.parametrize("d_wires", wires)
    def test_density_matrix_default(self, d_wires):
        """Return density matrix with default.qubit."""
        qml.enable_return()

        dev = qml.device("default.qubit", wires=4)

        def circuit(x):
            qml.Hadamard(wires=[0])
            qml.CRX(x, wires=[0, 1])
            return qml.density_matrix(wires=range(0, d_wires))

        qnode = qml.QNode(circuit, dev)
        res = qnode(0.5)

        qml.disable_return()

        assert res.shape == (2**d_wires, 2**d_wires)
        assert isinstance(res, np.ndarray)

    @pytest.mark.parametrize("d_wires", wires)
    def test_density_matrix_mixed(self, d_wires):
        """Return density matrix with default.mixed."""
        qml.enable_return()

        dev = qml.device("default.mixed", wires=4)

        def circuit(x):
            qml.Hadamard(wires=[0])
            qml.CRX(x, wires=[0, 1])
            return qml.density_matrix(wires=range(0, d_wires))

        qnode = qml.QNode(circuit, dev)
        res = qnode(0.5)

        qml.disable_return()

        assert res.shape == (2**d_wires, 2**d_wires)
        assert isinstance(res, np.ndarray)

    def test_expval(self):
        """Return a single expval."""
        qml.enable_return()

        dev = qml.device("default.qubit", wires=2)

        def circuit(x):
            qml.Hadamard(wires=[0])
            qml.CRX(x, wires=[0, 1])
            return qml.expval(qml.PauliZ(wires=1))

        qnode = qml.QNode(circuit, dev)
        res = qnode(0.5)

        qml.disable_return()

        assert res.shape == ()
        assert isinstance(res, np.ndarray)

    def test_var(self):
        """Return a single var."""
        qml.enable_return()

        dev = qml.device("default.qubit", wires=2)

        def circuit(x):
            qml.Hadamard(wires=[0])
            qml.CRX(x, wires=[0, 1])
            return qml.var(qml.PauliZ(wires=1))

        qnode = qml.QNode(circuit, dev)
        res = qnode(0.5)

        qml.disable_return()

        assert res.shape == ()
        assert isinstance(res, np.ndarray)

    def test_vn_entropy(self):
        """Return a single vn entropy."""
        qml.enable_return()

        dev = qml.device("default.qubit", wires=2)

        def circuit(x):
            qml.Hadamard(wires=[0])
            qml.CRX(x, wires=[0, 1])
            return qml.vn_entropy(wires=0)

        qnode = qml.QNode(circuit, dev)
        res = qnode(0.5)

        qml.disable_return()

        assert res.shape == ()
        assert isinstance(res, np.ndarray)

    def test_mutual_info(self):
        """Return a single mutual information."""
        qml.enable_return()

        dev = qml.device("default.qubit", wires=2)

        def circuit(x):
            qml.Hadamard(wires=[0])
            qml.CRX(x, wires=[0, 1])
            return qml.mutual_info(wires0=[0], wires1=[1])

        qnode = qml.QNode(circuit, dev)
        res = qnode(0.5)

        qml.disable_return()

        assert res.shape == ()
        assert isinstance(res, np.ndarray)

    @pytest.mark.parametrize("op,wires", probs_data)
    def test_probs(self, op, wires):
        """Return a single prob."""
        qml.enable_return()

        dev = qml.device("default.qubit", wires=3)

        def circuit(x):
            qml.Hadamard(wires=[0])
            qml.CRX(x, wires=[0, 1])
            return qml.probs(op=op, wires=wires)

        qnode = qml.QNode(circuit, dev)
        res = qnode(0.5)

        if wires is None:
            wires = op.wires

        qml.disable_return()

        assert res.shape == (2 ** len(wires),)
        assert isinstance(res, np.ndarray)

    # Samples and counts


# op1, wires1, op2, wires2
multi_probs_data = [
    (None, [0], None, [0]),
    (None, [0], None, [0, 1]),
    (None, [0, 1], None, [0]),
    (None, [0, 1], None, [0, 1]),
    (qml.PauliZ(0), None, qml.PauliZ(1), None),
    (None, [0], qml.PauliZ(1), None),
    (qml.PauliZ(0), None, None, [0]),
    (qml.PauliZ(1), None, qml.PauliZ(0), None),
]

wires = [([0], [1]), ([1], [0]), ([0], [0]), ([1], [1])]


class TestIntegrationMultipleReturns:
    """Test the new return types for multiple measurements, it should always return a tuple containing the single
    measurements.
    """

    def test_multiple_expval(self):
        """Return multiple expvals."""
        qml.enable_return()
        dev = qml.device("default.qubit", wires=2)

        def circuit(x):
            qml.Hadamard(wires=[0])
            qml.CRX(x, wires=[0, 1])
            return qml.expval(qml.PauliZ(wires=0)), qml.expval(qml.PauliZ(wires=1))

        qnode = qml.QNode(circuit, dev)
        res = qnode(0.5)
        print(res)
        qml.disable_return()

        assert isinstance(res, tuple)
        assert len(res) == 2

        assert isinstance(res[0], np.ndarray)
        assert res[0].shape == ()

        assert isinstance(res[1], np.ndarray)
        assert res[1].shape == ()

    def test_multiple_var(self):
        """Return multiple vars."""
        qml.enable_return()
        dev = qml.device("default.qubit", wires=2)

        def circuit(x):
            qml.Hadamard(wires=[0])
            qml.CRX(x, wires=[0, 1])
            return qml.var(qml.PauliZ(wires=0)), qml.var(qml.PauliZ(wires=1))

        qnode = qml.QNode(circuit, dev)
        res = qnode(0.5)

        qml.disable_return()

        assert isinstance(res, tuple)
        assert len(res) == 2

        assert isinstance(res[0], np.ndarray)
        assert res[0].shape == ()

        assert isinstance(res[1], np.ndarray)
        assert res[1].shape == ()

    @pytest.mark.parametrize("op1,wires1,op2,wires2", multi_probs_data)
    def test_multiple_prob(self, op1, op2, wires1, wires2):
        """Return multiple probs."""

        qml.enable_return()

        dev = qml.device("default.qubit", wires=2)

        def circuit(x):
            qml.Hadamard(wires=[0])
            qml.CRX(x, wires=[0, 1])
            return qml.probs(op=op1, wires=wires1), qml.probs(op=op2, wires=wires2)

        qnode = qml.QNode(circuit, dev)
        res = qnode(0.5)

        qml.disable_return()

        assert isinstance(res, tuple)
        assert len(res) == 2

        if wires1 is None:
            wires1 = op1.wires

        if wires2 is None:
            wires2 = op2.wires

        assert isinstance(res[0], np.ndarray)
        assert res[0].shape == (2 ** len(wires1),)

        assert isinstance(res[1], np.ndarray)
        assert res[1].shape == (2 ** len(wires2),)

    @pytest.mark.parametrize("op1,wires1,op2,wires2", multi_probs_data)
    @pytest.mark.parametrize("wires3, wires4", wires)
    def test_mix_meas(self, op1, wires1, op2, wires2, wires3, wires4):
        """Return multiple different measurements."""
        qml.enable_return()

        dev = qml.device("default.qubit", wires=2)

        def circuit(x):
            qml.Hadamard(wires=[0])
            qml.CRX(x, wires=[0, 1])
            return (
                qml.probs(op=op1, wires=wires1),
                qml.vn_entropy(wires=wires3),
                qml.probs(op=op2, wires=wires2),
                qml.expval(qml.PauliZ(wires=wires4)),
            )

        qnode = qml.QNode(circuit, dev)
        res = qnode(0.5)

        if wires1 is None:
            wires1 = op1.wires

        if wires2 is None:
            wires2 = op2.wires

        qml.disable_return()

        assert isinstance(res, tuple)
        assert len(res) == 4

        assert isinstance(res[0], np.ndarray)
        assert res[0].shape == (2 ** len(wires1),)

        assert isinstance(res[1], np.ndarray)
        assert res[1].shape == ()

        assert isinstance(res[2], np.ndarray)
        assert res[2].shape == (2 ** len(wires2),)

        assert isinstance(res[3], np.ndarray)
        assert res[3].shape == ()

    wires = [2, 3, 4, 5]

    @pytest.mark.parametrize("wires", wires)
    def test_list_multiple_expval(self, wires):
        """Return a comprehension list of multiple expvals."""
        qml.enable_return()

        dev = qml.device("default.qubit", wires=wires)

        def circuit(x):
            qml.Hadamard(wires=[0])
            qml.CRX(x, wires=[0, 1])
            return [qml.expval(qml.PauliZ(wires=i)) for i in range(0, wires)]

        qnode = qml.QNode(circuit, dev)
        res = qnode(0.5)

        qml.disable_return()
        assert isinstance(res, list)
        assert len(res) == wires

        for i in range(0, wires):
            assert isinstance(res[i], np.ndarray)
            assert res[i].shape == ()


single_scalar_output_measurements = [qml.expval(qml.PauliZ(wires=1)), qml.var(qml.PauliZ(wires=1))]

# Note: mutual info and vn_entropy do not support some shot vectors
# qml.mutual_info(wires0=[0], wires1=[1]), qml.vn_entropy(wires=[0])]

herm = np.diag([1, 2, 3, 4])
probs_data = [
    (None, [0]),
    (None, [0, 1]),
    (qml.PauliZ(0), None),
    (qml.Hermitian(herm, wires=[1, 0]), None),
]


@pytest.mark.parametrize("shot_vector", [[1, 10, 10, 1000], [1, (10, 2), 1000]])
class TestIntegrationShotVectors:
    """TODO"""

    @pytest.mark.parametrize("measurement", single_scalar_output_measurements)
    def test_expval(self, shot_vector, measurement):
        """TODO"""
        qml.enable_return()
        dev = qml.device("default.qubit", wires=2, shots=shot_vector)

        def circuit(x):
            qml.Hadamard(wires=[0])
            qml.CRX(x, wires=[0, 1])
            return qml.apply(measurement)

        # Diff method is to be set to None otherwise use Interface execute
        qnode = qml.QNode(circuit, dev, diff_method=None)
        res = qnode(0.5)

        all_shots = sum([shot_tuple.copies for shot_tuple in dev.shot_vector])

        qml.disable_return()
        assert isinstance(res, tuple)
        assert len(res) == all_shots
        assert all(r.shape == () for r in res)

    @pytest.mark.parametrize("op,wires", probs_data)
    def test_probs(self, shot_vector, op, wires):
        """TODO"""
        qml.enable_return()

        dev = qml.device("default.qubit", wires=2, shots=shot_vector)

        def circuit(x):
            qml.Hadamard(wires=[0])
            qml.CRX(x, wires=[0, 1])
            return qml.probs(op=op, wires=wires)

        # Diff method is to be set to None otherwise use Interface execute
        qnode = qml.QNode(circuit, dev, diff_method=None)
        res = qnode(0.5)

        all_shots = sum([shot_tuple.copies for shot_tuple in dev.shot_vector])

        qml.disable_return()

        assert isinstance(res, tuple)
        assert len(res) == all_shots
        wires_to_use = wires if wires else op.wires
        assert all(r.shape == (2 ** len(wires_to_use),) for r in res)

    @pytest.mark.parametrize("wires", [[0], [2, 0], [1, 0], [2, 0, 1]])
    @pytest.mark.xfail
    def test_density_matrix(self, shot_vector, wires):
        """TODO"""
        qml.enable_return()

        dev = qml.device("default.qubit", wires=3, shots=shot_vector)

        def circuit(x):
            qml.Hadamard(wires=[0])
            qml.CRX(x, wires=[0, 1])
            return qml.density_matrix(wires=wires)

        # Diff method is to be set to None otherwise use Interface execute
        qnode = qml.QNode(circuit, dev, diff_method=None)
        res = qnode(0.5)

        all_shots = sum([shot_tuple.copies for shot_tuple in dev.shot_vector])

        qml.disable_return()

        assert isinstance(res, tuple)
        assert len(res) == all_shots
        dim = 2 ** len(wires)
        assert all(r.shape == (dim, dim) for r in res)

    @pytest.mark.parametrize("measurement", [qml.sample(qml.PauliZ(0)), qml.sample(wires=[0])])
    def test_samples(self, shot_vector, measurement):
        """TODO"""
        qml.enable_return()

        dev = qml.device("default.qubit", wires=2, shots=shot_vector)

        def circuit(x):
            qml.Hadamard(wires=[0])
            qml.CRX(x, wires=[0, 1])
            return qml.apply(measurement)

        # Diff method is to be set to None otherwise use Interface execute
        qnode = qml.QNode(circuit, dev, diff_method=None)
        res = qnode(0.5)

        all_shot_copies = [
            shot_tuple.shots for shot_tuple in dev.shot_vector for _ in range(shot_tuple.copies)
        ]

        qml.disable_return()

        assert len(res) == len(all_shot_copies)
        for r, shots in zip(res, all_shot_copies):

            if shots == 1:
                # Scalar tensors
                assert r.shape == ()
            else:
                assert r.shape == (shots,)

    @pytest.mark.parametrize(
        "measurement", [qml.sample(qml.PauliZ(0), counts=True), qml.sample(wires=[0], counts=True)]
    )
    def test_counts(self, shot_vector, measurement):
        """TODO"""

        qml.enable_return()

        dev = qml.device("default.qubit", wires=2, shots=shot_vector)

        def circuit(x):
            qml.Hadamard(wires=[0])
            qml.CRX(x, wires=[0, 1])
            return qml.apply(measurement)

        # Diff method is to be set to None otherwise use Interface execute
        qnode = qml.QNode(circuit, dev, diff_method=None)
        res = qnode(0.5)

        all_shots = sum([shot_tuple.copies for shot_tuple in dev.shot_vector])

        qml.disable_return()

        assert isinstance(res, tuple)
        assert len(res) == all_shots
        assert all(isinstance(r, dict) for r in res)


expval_probs_multi = [
    (qml.expval(qml.PauliZ(wires=2)), qml.probs(wires=[2, 0])),
    (qml.expval(qml.PauliZ(wires=2)), qml.probs(op=qml.PauliZ(1) @ qml.PauliZ(0))),
    (qml.var(qml.PauliZ(wires=1)), qml.probs(wires=[0, 1])),
]

expval_sample_multi = [
    # TODO:
    # For copy=1, the wires syntax has a bug
    # (qml.expval(qml.PauliZ(wires=2)), qml.sample(wires=[2,0])),
    # (qml.var(qml.PauliZ(wires=1)), qml.sample(wires=[0, 1])),
    # -----
    (qml.expval(qml.PauliZ(wires=2)), qml.sample(op=qml.PauliZ(1) @ qml.PauliZ(0))),
    (qml.var(qml.PauliZ(wires=2)), qml.sample(op=qml.PauliZ(1) @ qml.PauliZ(0))),
]


# TODO: test Projector expval/var!


@pytest.mark.parametrize("shot_vector", [[1, 10, 10, 1000], [1, (10, 2), 1000]])
class TestIntegrationShotVectorsMultiMeasure:
    """TODO"""

    @pytest.mark.parametrize("meas1,meas2", expval_probs_multi)
    def test_expval_probs(self, shot_vector, meas1, meas2):
        """TODO"""
        qml.enable_return()

        dev = qml.device("default.qubit", wires=3, shots=shot_vector)

        def circuit(x):
            qml.Hadamard(wires=[0])
            qml.CRX(x, wires=[0, 1])
            return qml.apply(meas1), qml.apply(meas2)

        # Diff method is to be set to None otherwise use Interface execute
        qnode = qml.QNode(circuit, dev, diff_method=None)
        res = qnode(0.5)

        all_shots = sum([shot_tuple.copies for shot_tuple in dev.shot_vector])

        qml.disable_return()

        assert isinstance(res, tuple)
        assert len(res) == all_shots
        assert all(isinstance(r, tuple) for r in res)
        assert all(isinstance(m, np.ndarray) for measurement_res in res for m in measurement_res)
        for meas_res in res:
            for i, r in enumerate(meas_res):
                if i % 2 == 0:
                    assert r.shape == ()
                else:
                    assert r.shape == (2**2,)

    @pytest.mark.parametrize("meas1,meas2", expval_probs_multi)
    def test_expval_probs_list(self, shot_vector, meas1, meas2):
        """TODO"""
        qml.enable_return()

        dev = qml.device("default.qubit", wires=3, shots=shot_vector)

        def circuit(x):
            qml.Hadamard(wires=[0])
            qml.CRX(x, wires=[0, 1])
            return [qml.apply(meas1), qml.apply(meas2)]

        # Diff method is to be set to None otherwise use Interface execute
        qnode = qml.QNode(circuit, dev, diff_method=None)
        res = qnode(0.5)

        all_shots = sum([shot_tuple.copies for shot_tuple in dev.shot_vector])

        qml.disable_return()

        assert isinstance(res, tuple)
        assert len(res) == all_shots
        assert all(isinstance(r, list) for r in res)
        assert all(isinstance(m, np.ndarray) for measurement_res in res for m in measurement_res)
        for meas_res in res:
            for i, r in enumerate(meas_res):
                if i % 2 == 0:
                    assert r.shape == ()
                else:
                    assert r.shape == (2**2,)

    @pytest.mark.parametrize("meas1,meas2", expval_sample_multi)
    def test_expval_sample(self, shot_vector, meas1, meas2):
        """TODO"""
        qml.enable_return()

        dev = qml.device("default.qubit", wires=3, shots=shot_vector)

        def circuit(x):
            qml.Hadamard(wires=[0])
            qml.CRX(x, wires=[0, 1])
            return qml.apply(meas1), qml.apply(meas2)

        # Diff method is to be set to None otherwise use Interface execute
        qnode = qml.QNode(circuit, dev, diff_method=None)
        res = qnode(0.5)

        all_shots = sum([shot_tuple.copies for shot_tuple in dev.shot_vector])

        qml.disable_return()

        assert isinstance(res, tuple)
        assert len(res) == all_shots
        assert all(isinstance(r, tuple) for r in res)
        assert all(isinstance(m, np.ndarray) for measurement_res in res for m in measurement_res)

        idx = 0
        for shot_tuple in dev.shot_vector:
            for _ in range(shot_tuple.copies):
                for i, r in enumerate(res[idx]):
                    if i % 2 == 0 or idx == 0:
                        assert r.shape == ()
                    else:
                        assert r.shape == (shot_tuple.shots,)
                idx += 1<|MERGE_RESOLUTION|>--- conflicted
+++ resolved
@@ -562,17 +562,12 @@
     (qml.var(tensor_product), qml.sample(op=qml.PauliZ(0), counts=True)),
 ]
 
-<<<<<<< HEAD
-
-# TODO: test Projector expval/var!
-=======
 single_scalar_counts_no_obs_multi = [
     # TODO: for copy=1, the wires syntax has a bug
     # -----
     (qml.expval(qml.PauliZ(wires=1)), qml.sample(wires=[0, 1], counts=True)),
     (qml.var(qml.PauliZ(wires=1)), qml.sample(wires=[0, 1], counts=True)),
 ]
->>>>>>> 0a4f2888
 
 
 @pytest.mark.parametrize("shot_vector", [[10, 1000], [1, 10, 10, 1000], [1, (10, 2), 1000]])
