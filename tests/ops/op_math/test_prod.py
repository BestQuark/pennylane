--- conflicted
+++ resolved
@@ -783,7 +783,6 @@
             qml.Identity(0),
         )
         final_op = qml.op_sum(
-<<<<<<< HEAD
             qml.Identity(0),
             5 * Prod(qml.PauliX(0), qml.RX(1, 1)),
             5 * Prod(qml.PauliX(0), qml.PauliX(1)),
@@ -894,17 +893,6 @@
             qml.PauliZ(wires=[0]),
             2 * qml.prod(qml.S(wires=[0]), qml.T(wires=[1])),
             qml.S(wires=[1]),
-=======
-            Prod(qml.PauliX(0), qml.PauliX(1)),
-            qml.PauliX(0) @ (5 * qml.RX(1, 1)),
-            qml.PauliX(0) @ qml.s_prod(5, qml.PauliX(1)),
-            Prod(qml.RX(4 * np.pi - 1, 0), qml.PauliX(0), qml.PauliX(1)),
-            Prod(qml.RX(4 * np.pi - 1, 0), qml.PauliX(0), 5 * qml.RX(1, 1)),
-            Prod(qml.RX(4 * np.pi - 1, 0), qml.PauliX(0), qml.s_prod(5, qml.PauliX(1))),
-            Prod(qml.PauliX(0), qml.PauliX(0), qml.PauliX(1)),
-            Prod(qml.PauliX(0), qml.PauliX(0), 5 * qml.RX(1, 1)),
-            Prod(qml.PauliX(0), qml.PauliX(0), qml.s_prod(5, qml.PauliX(1))),
->>>>>>> 47cd5425
         )
         simplified_op = prod_op.simplify()
         assert isinstance(simplified_op, qml.ops.Sum)
