--- conflicted
+++ resolved
@@ -231,11 +231,7 @@
 
 
 class TestMscMethods:
-<<<<<<< HEAD
     """Test dunder and other miscellaneous small methods."""
-=======
-    """Test dunder and other visualizing methods."""
->>>>>>> 5c964fdf
 
     @pytest.mark.parametrize("ops_lst, ops_rep", tuple((i, j) for i, j in zip(ops, ops_rep)))
     def test_repr(self, ops_lst, ops_rep):
