--- conflicted
+++ resolved
@@ -1169,7 +1169,6 @@
         assert op.pow(n)[0].__class__ is op.__class__
 
 
-<<<<<<< HEAD
 class TestControlledMethod:
     """Tests for the _controlled method of non-parametric operations."""
 
@@ -1203,8 +1202,10 @@
         original = qml.Barrier((0, 1, 2), only_visual=True)
         out = original._controlled("a")
         assert qml.equal(original, out)
-=======
+
+
 class TestSparseMatrix:
+
     @pytest.mark.parametrize("op, mat", SPARSE_MATRIX_SUPPORTED_OPERATIONS)
     def test_sparse_matrix(self, op, mat):
         expected_sparse_mat = csr_matrix(mat)
@@ -1213,7 +1214,6 @@
         assert type(sparse_mat) == type(expected_sparse_mat)
         assert all(sparse_mat.data == expected_sparse_mat.data)
         assert all(sparse_mat.indices == expected_sparse_mat.indices)
->>>>>>> ff273afd
 
 
 label_data = [
