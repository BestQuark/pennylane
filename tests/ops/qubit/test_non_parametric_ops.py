--- conflicted
+++ resolved
@@ -703,7 +703,6 @@
 
         assert np.allclose(mpmct_state, pauli_x_state)
 
-<<<<<<< HEAD
     def test_decomposition_no_control_values(self):
         """Test decomposition has default control values of all ones."""
         decomp1 = qml.MultiControlledX.compute_decomposition((0, 1, 2))
@@ -713,7 +712,7 @@
 
         for op1, op2 in zip(decomp1, decomp2):
             assert op1.__class__ == op2.__class__
-=======
+
     @pytest.mark.parametrize(
         "wires,control_values",
         [
@@ -774,7 +773,6 @@
         pauli_x_state = circuit_pauli_x()
 
         assert np.allclose(mpmct_state, pauli_x_state)
->>>>>>> 4183fb28
 
     @pytest.mark.parametrize("n_ctrl_wires", range(3, 6))
     def test_decomposition_with_many_workers(self, n_ctrl_wires):
