--- conflicted
+++ resolved
@@ -4684,7 +4684,71 @@
         assert cut_res_bs.shape == target.shape
         assert type(cut_res_bs) == type(target)
 
-<<<<<<< HEAD
+    @pytest.mark.parametrize("measure_all_wires", [False, True])
+    def test_cut_mps(self, measure_all_wires):
+        """Test auto cut this circuit:
+        0: ─╭C──RY───────────────────────────────────────────┤ ╭<Z@Z@Z@Z@Z@Z@Z@Z>
+        1: ─╰X──RY─╭C──RY────────────────────────────────────┤ ├<Z@Z@Z@Z@Z@Z@Z@Z>
+        2: ────────╰X──RY─╭C──RY─────────────────────────────┤ ├<Z@Z@Z@Z@Z@Z@Z@Z>
+        3: ───────────────╰X──RY─╭C──RY──────────────────────┤ ├<Z@Z@Z@Z@Z@Z@Z@Z>
+        4: ──────────────────────╰X──RY─╭C──RY───────────────┤ ├<Z@Z@Z@Z@Z@Z@Z@Z>
+        5: ─────────────────────────────╰X──RY─╭C──RY────────┤ ├<Z@Z@Z@Z@Z@Z@Z@Z>
+        6: ────────────────────────────────────╰X──RY─╭C──RY─┤ ├<Z@Z@Z@Z@Z@Z@Z@Z>
+        7: ───────────────────────────────────────────╰X──RY─┤ ╰<Z@Z@Z@Z@Z@Z@Z@Z>
+
+        into this:
+
+        0: ─╭C──RY───────────────────────────────────────────────────────────────────┤ ╭<Z@Z@Z@Z@Z@Z@Z@Z>
+        1: ─╰X──RY──//─╭C──RY────────────────────────────────────────────────────────┤ ├<Z@Z@Z@Z@Z@Z@Z@Z>
+        2: ────────────╰X──RY──//─╭C──RY─────────────────────────────────────────────┤ ├<Z@Z@Z@Z@Z@Z@Z@Z>
+        3: ───────────────────────╰X──RY──//─╭C──RY──────────────────────────────────┤ ├<Z@Z@Z@Z@Z@Z@Z@Z>
+        4: ──────────────────────────────────╰X──RY──//─╭C──RY───────────────────────┤ ├<Z@Z@Z@Z@Z@Z@Z@Z>
+        5: ─────────────────────────────────────────────╰X──RY──//─╭C──RY────────────┤ ├<Z@Z@Z@Z@Z@Z@Z@Z>
+        6: ────────────────────────────────────────────────────────╰X──RY──//─╭C──RY─┤ ├<Z@Z@Z@Z@Z@Z@Z@Z>
+        7: ───────────────────────────────────────────────────────────────────╰X──RY─┤ ╰<Z@Z@Z@Z@Z@Z@Z@Z>
+        """
+
+        pytest.importorskip("kahypar")
+
+        def block(weights, wires):
+            qml.CNOT(wires=[wires[0], wires[1]])
+            qml.RY(weights[0], wires=wires[0])
+            qml.RY(weights[1], wires=wires[1])
+
+        n_wires = 8
+        n_block_wires = 2
+        n_params_block = 2
+        n_blocks = qml.MPS.get_n_blocks(range(n_wires), n_block_wires)
+        template_weights = [[0.1, -0.3]] * n_blocks
+
+        device_size = 2
+        cut_strategy = qml.transforms.qcut.CutStrategy(max_free_wires=device_size)
+
+        with qml.tape.QuantumTape() as tape0:
+            qml.MPS(range(n_wires), n_block_wires, block, n_params_block, template_weights)
+            if measure_all_wires:
+                qml.expval(qml.grouping.string_to_pauli_word("Z" * n_wires))
+            else:
+                qml.expval(qml.PauliZ(wires=n_wires - 1))
+
+        tape = tape0.expand()
+        graph = qcut.tape_to_graph(tape)
+        cut_graph = qcut.find_and_place_cuts(
+            graph=graph,
+            cut_strategy=cut_strategy,
+            replace_wire_cuts=True,
+        )
+        frags, _ = qcut.fragment_graph(cut_graph)
+        assert len(frags) == 7
+
+        if measure_all_wires:
+            lower, upper = 5, 6
+        else:
+            lower, upper = 4, 5
+        assert all(lower <= f.order() <= upper for f in frags)
+
+        # each frag should have the device size constraint satisfied.
+        assert all(len(set(e[2] for e in f.edges.data("wire"))) <= device_size for f in frags)
 
 class TestReturnsMultiplePauliWords:
     """Tests that the cut_circuit transform correctly supports circuits that return more than one
@@ -4790,71 +4854,4 @@
         assert np.allclose(res, res_2)
 
         tapes = spy_exe.call_args[0][0]
-        assert len(tapes) == 3 + 4
-=======
-    @pytest.mark.parametrize("measure_all_wires", [False, True])
-    def test_cut_mps(self, measure_all_wires):
-        """Test auto cut this circuit:
-        0: ─╭C──RY───────────────────────────────────────────┤ ╭<Z@Z@Z@Z@Z@Z@Z@Z>
-        1: ─╰X──RY─╭C──RY────────────────────────────────────┤ ├<Z@Z@Z@Z@Z@Z@Z@Z>
-        2: ────────╰X──RY─╭C──RY─────────────────────────────┤ ├<Z@Z@Z@Z@Z@Z@Z@Z>
-        3: ───────────────╰X──RY─╭C──RY──────────────────────┤ ├<Z@Z@Z@Z@Z@Z@Z@Z>
-        4: ──────────────────────╰X──RY─╭C──RY───────────────┤ ├<Z@Z@Z@Z@Z@Z@Z@Z>
-        5: ─────────────────────────────╰X──RY─╭C──RY────────┤ ├<Z@Z@Z@Z@Z@Z@Z@Z>
-        6: ────────────────────────────────────╰X──RY─╭C──RY─┤ ├<Z@Z@Z@Z@Z@Z@Z@Z>
-        7: ───────────────────────────────────────────╰X──RY─┤ ╰<Z@Z@Z@Z@Z@Z@Z@Z>
-
-        into this:
-
-        0: ─╭C──RY───────────────────────────────────────────────────────────────────┤ ╭<Z@Z@Z@Z@Z@Z@Z@Z>
-        1: ─╰X──RY──//─╭C──RY────────────────────────────────────────────────────────┤ ├<Z@Z@Z@Z@Z@Z@Z@Z>
-        2: ────────────╰X──RY──//─╭C──RY─────────────────────────────────────────────┤ ├<Z@Z@Z@Z@Z@Z@Z@Z>
-        3: ───────────────────────╰X──RY──//─╭C──RY──────────────────────────────────┤ ├<Z@Z@Z@Z@Z@Z@Z@Z>
-        4: ──────────────────────────────────╰X──RY──//─╭C──RY───────────────────────┤ ├<Z@Z@Z@Z@Z@Z@Z@Z>
-        5: ─────────────────────────────────────────────╰X──RY──//─╭C──RY────────────┤ ├<Z@Z@Z@Z@Z@Z@Z@Z>
-        6: ────────────────────────────────────────────────────────╰X──RY──//─╭C──RY─┤ ├<Z@Z@Z@Z@Z@Z@Z@Z>
-        7: ───────────────────────────────────────────────────────────────────╰X──RY─┤ ╰<Z@Z@Z@Z@Z@Z@Z@Z>
-        """
-
-        pytest.importorskip("kahypar")
-
-        def block(weights, wires):
-            qml.CNOT(wires=[wires[0], wires[1]])
-            qml.RY(weights[0], wires=wires[0])
-            qml.RY(weights[1], wires=wires[1])
-
-        n_wires = 8
-        n_block_wires = 2
-        n_params_block = 2
-        n_blocks = qml.MPS.get_n_blocks(range(n_wires), n_block_wires)
-        template_weights = [[0.1, -0.3]] * n_blocks
-
-        device_size = 2
-        cut_strategy = qml.transforms.qcut.CutStrategy(max_free_wires=device_size)
-
-        with qml.tape.QuantumTape() as tape0:
-            qml.MPS(range(n_wires), n_block_wires, block, n_params_block, template_weights)
-            if measure_all_wires:
-                qml.expval(qml.grouping.string_to_pauli_word("Z" * n_wires))
-            else:
-                qml.expval(qml.PauliZ(wires=n_wires - 1))
-
-        tape = tape0.expand()
-        graph = qcut.tape_to_graph(tape)
-        cut_graph = qcut.find_and_place_cuts(
-            graph=graph,
-            cut_strategy=cut_strategy,
-            replace_wire_cuts=True,
-        )
-        frags, _ = qcut.fragment_graph(cut_graph)
-        assert len(frags) == 7
-
-        if measure_all_wires:
-            lower, upper = 5, 6
-        else:
-            lower, upper = 4, 5
-        assert all(lower <= f.order() <= upper for f in frags)
-
-        # each frag should have the device size constraint satisfied.
-        assert all(len(set(e[2] for e in f.edges.data("wire"))) <= device_size for f in frags)
->>>>>>> 7575ecb8
+        assert len(tapes) == 3 + 4