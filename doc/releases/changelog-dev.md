--- conflicted
+++ resolved
@@ -169,9 +169,5 @@
 
 This release contains contributions from (in alphabetical order):
 
-<<<<<<< HEAD
-Guillermo Alonso-Linaje, Mikhail Andrenkov, Juan Miguel Arrazola, Utkarsh Azad, Christian Gogolin,
-Soran Jahangiri, Edward Jiang, Christina Lee, Chae-Yeun Park, Maria Schuld, Jay Soni, David Wierichs
-=======
-Amintor Dusko, Chae-Yeun Park, Christian Gogolin, Christina Lee, Edward Jiang, Guillermo Alonso-Linaje, Jay Soni, Juan Miguel Arrazola, Maria Schuld, Mikhail Andrenkov, Soran Jahangiri, Utkarsh Azad
->>>>>>> a61e25a0
+Amintor Dusko, Chae-Yeun Park, Christian Gogolin, Christina Lee, David Wierichs, Edward Jiang, Guillermo Alonso-Linaje,
+Jay Soni, Juan Miguel Arrazola, Maria Schuld, Mikhail Andrenkov, Soran Jahangiri, Utkarsh Azad