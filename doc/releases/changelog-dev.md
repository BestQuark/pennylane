--- conflicted
+++ resolved
@@ -13,9 +13,6 @@
   noise, as optimization with SPSA may significantly decrease the number of
   quantum executions for the entire optimization.
 
-<<<<<<< HEAD
-  ```pycon
-=======
   Consider a QNode that returns basis-state probabilities:
   ```python
   dev = qml.device('default.qubit', wires=2)
@@ -425,7 +422,6 @@
   >>> tapes, fn = qml.transforms.broadcast_expand(tape)
   >>> len(tapes)
   3
->>>>>>> 1d451276
   >>> dev = qml.device("default.qubit", wires=1)
   >>> def circuit(params):
   ...     qml.RX(params[0], wires=0)
@@ -457,10 +453,6 @@
 
 <h3>Improvements</h3>
 
-<<<<<<< HEAD
-* Adds a new function to compare operators. `qml.equal` can be used to compare equality of parametric operators taking into account their interfaces and trainability.
-  [(#2651)](https://github.com/PennyLaneAI/pennylane/pull/2651)
-=======
 * IPython displays the `str` representation of a `Hamiltonian`, rather than the `repr`. This displays
   more information about the object.
   [(#2648)](https://github.com/PennyLaneAI/pennylane/pull/2648)
@@ -584,7 +576,6 @@
   >>> dev.C_DTYPE
   <class 'numpy.complex64'>
   ```
->>>>>>> 1d451276
 
 <h3>Bug fixes</h3>
 
@@ -608,12 +599,8 @@
 
 This release contains contributions from (in alphabetical order):
 
-<<<<<<< HEAD
-Ankit Khandelwal, Ixchel Meza Chavez, Jay Soni, Moritz Willmann
-=======
 Amintor Dusko, Ankit Khandelwal, Avani Bhardwaj, Chae-Yeun Park, Christian Gogolin, Christina Lee, David Wierichs,
 Edward Jiang, Guillermo Alonso-Linaje, Jay Soni, Juan Miguel Arrazola, Katharine Hyatt, Korbinian Kottmann,
 Maria Schuld, Mason Moreland, Mikhail Andrenkov, Romain Moyard, Qi Hu, Samuel Banning, Soran Jahangiri, Utkarsh Azad, Antal Száva,
 WingCode,
-Josh Izaac
->>>>>>> 1d451276
+Josh Izaac