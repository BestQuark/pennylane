:orphan:

# Release 0.24.0-dev (development release)

<h3>New features since last release</h3>

* Many parametrized operations now allow arguments with a batch dimension
  [(#2535)](https://github.com/PennyLaneAI/pennylane/pull/2535)

  This feature is not usable as a stand-alone but a technical requirement
  for future performance improvements.
  Previously unsupported batched parameters are allowed for example in 
  standard rotation gates. The batch dimension is the last dimension
  of operator matrices, eigenvalues etc. Note that the batched parameter
  has to be passed as an `array` but not as a python `list` or `tuple`.

  ```pycon
  >>> op = qml.RX(np.array([0.1, 0.2, 0.3], requires_grad=True), 0)
  >>> np.round(op.matrix(), 4)
  tensor([[[0.9988+0.j    , 0.995 +0.j    , 0.9888+0.j    ],
             [0.    -0.05j  , 0.    -0.0998j, 0.    -0.1494j]],

            [[0.    -0.05j  , 0.    -0.0998j, 0.    -0.1494j],
             [0.9988+0.j    , 0.995 +0.j    , 0.9888+0.j    ]]], requires_grad=True)
  >>> op.matrix().shape
  (2, 2, 3)

* Boolean mask indexing of the parameter-shift Hessian
  [(#2538)](https://github.com/PennyLaneAI/pennylane/pull/2538)

  The `argnum` keyword argument for `param_shift_hessian` 
  is now allowed to be a twodimensional Boolean `array_like`.
  Only the indicated entries of the Hessian will then be computed.
  A particularly useful example is the computation of the diagonal
  of the Hessian:

  ```python
  dev = qml.device("default.qubit", wires=1)
  with qml.tape.QuantumTape() as tape:
      qml.RX(0.2, wires=0)
      qml.RY(-0.9, wires=0)
      qml.RX(1.1, wires=0)
      qml.expval(qml.PauliZ(0))

  argnum = qml.math.eye(3, dtype=bool)
  ```
  ```pycon
  >>> tapes, fn = qml.gradients.param_shift_hessian(tape, argnum=argnum)
  >>> fn(qml.execute(tapes, dev, None))
  array([[[-0.09928388,  0.        ,  0.        ],
        [ 0.        , -0.27633945,  0.        ],
        [ 0.        ,  0.        , -0.09928388]]])
  ```

* Speed up measuring of commuting Pauli operators
  [(#2425)](https://github.com/PennyLaneAI/pennylane/pull/2425)

  The code that checks for qubit wise commuting (QWC) got a performance boost that is noticable
  when many commuting paulis of the same type are measured.

<h3>Improvements</h3>

* The developer-facing `pow` method has been added to `Operator` with concrete implementations
  for many classes.
  [(#2225)](https://github.com/PennyLaneAI/pennylane/pull/2225)

* Test classes are created in qchem test modules to group the integrals and matrices unittests.
  [(#2545)](https://github.com/PennyLaneAI/pennylane/pull/2545)

* Introduced an `operations_only` argument to the `tape.get_parameters` method.
  [(#2543)](https://github.com/PennyLaneAI/pennylane/pull/2543)

* The `gradients` module now uses faster subroutines and uniform
  formats of gradient rules.
  [(#2452)](https://github.com/XanaduAI/pennylane/pull/2452)

* Wires can be passed as the final argument to an `Operator`, instead of requiring
  the wires to be explicitly specified with keyword `wires`. This functionality already
  existed for `Observable`'s, but now extends to all `Operator`'s.
  [(#2432)](https://github.com/PennyLaneAI/pennylane/pull/2432)

  ```pycon
  >>> qml.S(0)
  S(wires=[0])
  >>> qml.CNOT((0,1))
  CNOT(wires=[0, 1])
  ```

* Instead of checking types, objects are processed in `QuantumTape`'s based on a new `_queue_category` property.
  This is a temporary fix that will disappear in the future.
  [(#2408)](https://github.com/PennyLaneAI/pennylane/pull/2408)

* The `qml.taper` function can now be used to consistently taper any additional observables such as dipole moment,
  particle number, and spin operators using the symmetries obtained from the Hamiltonian.
  [(#2510)](https://github.com/PennyLaneAI/pennylane/pull/2510)

* The `QNode` class now contains a new method `best_method_str` that returns the best differentiation
  method for a provided device and interface, in human-readable format.
  [(#2533)](https://github.com/PennyLaneAI/pennylane/pull/2533)

* Using `Operation.inv()` in a queuing environment no longer updates the queue's metadata, but merely updates
  the operation in place.
  [(#2596)](https://github.com/PennyLaneAI/pennylane/pull/2596)

* Sparse Hamiltonians representation has changed from COOrdinate (COO) to Compressed Sparse Row (CSR) format. The CSR representation is more performant for arithmetic operations and matrix vector products. This change decreases the `expval()` calculation time, for `qml.SparseHamiltonian`, specially for large workflows. Also, the CRS format consumes less memory for the `qml.SparseHamiltonian` storage.
[(#2561)](https://github.com/PennyLaneAI/pennylane/pull/2561)

<h3>Breaking changes</h3>

* The unused keyword argument `do_queue` for `Operation.adjoint` is now fully removed.
  [(#2583)](https://github.com/PennyLaneAI/pennylane/pull/2583)

* The module `qml.gradients.param_shift_hessian` has been renamed to
  `qml.gradients.parameter_shift_hessian` in order to distinguish it from the identically named
  function. Note that the `param_shift_hessian` function is unaffected by this change and can be
  invoked in the same manner as before via the `qml.gradients` module.
  [(#2528)](https://github.com/PennyLaneAI/pennylane/pull/2528)
* The properties `eigval` and `matrix` from the `Operator` class were replaced with the
  methods `eigval()` and `matrix(wire_order=None)`.
  [(#2498)](https://github.com/PennyLaneAI/pennylane/pull/2498)

* `Operator.decomposition()` is now an instance method, and no longer accepts parameters.
  [(#2498)](https://github.com/PennyLaneAI/pennylane/pull/2498)

* Adds tests, adds no-coverage directives, and removes inaccessible logic to improve code coverage.
  [(#2537)](https://github.com/PennyLaneAI/pennylane/pull/2537)

* The base classes `QubitDevice` and `DefaultQubit` now accept data-types for a statevector. This
  enables a derived class (device) in a plugin to choose correct data-types.
  [(#2448)](https://github.com/PennyLaneAI/pennylane/pull/2448)

  ```pycon
  >>> dev = qml.device("default.qubit", wires=4, r_dtype=np.float32, c_dtype=np.complex64)
  >>> dev.R_DTYPE
  <class 'numpy.float32'>
  >>> dev.C_DTYPE
  <class 'numpy.complex64'>
  ```

<h3>Bug fixes</h3>

* `QNode`'s now can interpret variations on the interface name, like `"tensorflow"` or `"jax-jit"`, when requesting backpropagation. 
  [(#2591)](https://github.com/PennyLaneAI/pennylane/pull/2591)

* Fixed a bug for `diff_method="adjoint"` where incorrect gradients were
  computed for QNodes with parametrized observables (e.g., `qml.Hermitian`).
  [(#2543)](https://github.com/PennyLaneAI/pennylane/pull/2543)

* Fixed a bug where `QNGOptimizer` did not work with operators
  whose generator was a Hamiltonian.
  [(#2524)](https://github.com/PennyLaneAI/pennylane/pull/2524)

* Fixes a bug with the decomposition of `qml.CommutingEvolution`.
  [(#2542)](https://github.com/PennyLaneAI/pennylane/pull/2542)

* Fixed a bug enabling PennyLane to work with the latest version of Autoray.
  [(#2549)](https://github.com/PennyLaneAI/pennylane/pull/2549)

* Fixed a bug which caused different behaviour for `Hamiltonian @ Observable` and `Observable @ Hamiltonian`.
  [(#2570)](https://github.com/PennyLaneAI/pennylane/pull/2570)

* Fixes a bug in `DiagonalQubitUnitary._controlled` where an invalid operation was queued
  instead of the controlled version of the diagonal unitary.
  [(#2525)](https://github.com/PennyLaneAI/pennylane/pull/2525)

<h3>Deprecations</h3>

<h3>Documentation</h3>

* The centralized [Xanadu Sphinx Theme](https://github.com/XanaduAI/xanadu-sphinx-theme)
  is now used to style the Sphinx documentation.
  [(#2450)](https://github.com/PennyLaneAI/pennylane/pull/2450)

* Added a new section in the [Gradients and Training](https://pennylane.readthedocs.io/en/stable/introduction/interfaces.html)
  page that summarizes the supported device configurations and provides justification. Also
  added [code examples](https://pennylane.readthedocs.io/en/stable/introduction/unsupported.html)
  for some selected configurations.
  [(#2540)](https://github.com/PennyLaneAI/pennylane/pull/2540)

<h3>Contributors</h3>

This release contains contributions from (in alphabetical order):

<<<<<<< HEAD
Guillermo Alonso-Linaje, Mikhail Andrenkov, Utkarsh Azad, Christian Gogolin, Edward Jiang, Christina Lee,
Chae-Yeun Park, Maria Schuld, David Wierichs
=======
Amintor Dusko, Chae-Yeun Park, Christian Gogolin, Christina Lee, Edward Jiang, Guillermo Alonso-Linaje, Jay Soni, Juan Miguel Arrazola, Maria Schuld, Mikhail Andrenkov, Soran Jahangiri, Utkarsh Azad
>>>>>>> a61e25a0
<|MERGE_RESOLUTION|>--- conflicted
+++ resolved
@@ -181,9 +181,5 @@
 
 This release contains contributions from (in alphabetical order):
 
-<<<<<<< HEAD
-Guillermo Alonso-Linaje, Mikhail Andrenkov, Utkarsh Azad, Christian Gogolin, Edward Jiang, Christina Lee,
-Chae-Yeun Park, Maria Schuld, David Wierichs
-=======
-Amintor Dusko, Chae-Yeun Park, Christian Gogolin, Christina Lee, Edward Jiang, Guillermo Alonso-Linaje, Jay Soni, Juan Miguel Arrazola, Maria Schuld, Mikhail Andrenkov, Soran Jahangiri, Utkarsh Azad
->>>>>>> a61e25a0
+Amintor Dusko, Chae-Yeun Park, Christian Gogolin, Christina Lee, David Wierichs, Edward Jiang, Guillermo Alonso-Linaje,
+Jay Soni, Juan Miguel Arrazola, Maria Schuld, Mikhail Andrenkov, Soran Jahangiri, Utkarsh Azad