--- conflicted
+++ resolved
@@ -154,11 +154,8 @@
 Edward Jiang,
 Ankit Khandelwal,
 Korbinian Kottmann,
-<<<<<<< HEAD
 Christina Lee,
-=======
 Albert Mitjans Coma,
->>>>>>> ff273afd
 Rashid N H M,
 Zeyue Niu,
 Mudit Pandey,
