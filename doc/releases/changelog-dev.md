--- conflicted
+++ resolved
@@ -244,16 +244,14 @@
   DeviceArray([-0.78849435, -0.8287073 , -0.85608006], dtype=float32)
   ```
 
-<<<<<<< HEAD
 * `AnnotatedQueue` no longer inherits from `QueuingContext`. `QueuingContext` is now purely
   class methods for communicating with the currently active recording queue. 
   [(#2794)](https://github.com/PennyLaneAI/pennylane/pull/2794)
-=======
+
 * Added an `are_pauli_words_qwc` function which checks if certain
   Pauli words are pairwise qubit-wise commuting. This new function improves performance when measuring hamiltonians
   with many commuting terms.
   [(#2789)](https://github.com/PennyLaneAI/pennylane/pull/2798)
->>>>>>> 75680248
 
 <h3>Breaking changes</h3>
 
