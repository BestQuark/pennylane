# Copyright 2022 Xanadu Quantum Technologies Inc.

# Licensed under the Apache License, Version 2.0 (the "License");
# you may not use this file except in compliance with the License.
# You may obtain a copy of the License at

#     http://www.apache.org/licenses/LICENSE-2.0

# Unless required by applicable law or agreed to in writing, software
# distributed under the License is distributed on an "AS IS" BASIS,
# WITHOUT WARRANTIES OR CONDITIONS OF ANY KIND, either express or implied.
# See the License for the specific language governing permissions and
# limitations under the License.
"""Differentiable quantum information module"""

<<<<<<< HEAD
from .utils import density_matrix_transform
from .entropies import vn_entropy_transform, mutual_info_transform
from .classical_fisher import CFIM, _compute_cfim
=======
from .utils import *
from .entropies import *
>>>>>>> a7daa1bf
<|MERGE_RESOLUTION|>--- conflicted
+++ resolved
@@ -13,11 +13,7 @@
 # limitations under the License.
 """Differentiable quantum information module"""
 
-<<<<<<< HEAD
-from .utils import density_matrix_transform
-from .entropies import vn_entropy_transform, mutual_info_transform
-from .classical_fisher import CFIM, _compute_cfim
-=======
+
 from .utils import *
 from .entropies import *
->>>>>>> a7daa1bf
+from .classical_fisher import CFIM, _compute_cfim