# Copyright 2018-2021 Xanadu Quantum Technologies Inc.

# Licensed under the Apache License, Version 2.0 (the "License");
# you may not use this file except in compliance with the License.
# You may obtain a copy of the License at

#     http://www.apache.org/licenses/LICENSE-2.0

# Unless required by applicable law or agreed to in writing, software
# distributed under the License is distributed on an "AS IS" BASIS,
# WITHOUT WARRANTIES OR CONDITIONS OF ANY KIND, either express or implied.
# See the License for the specific language governing permissions and
# limitations under the License.
"""
This module contains the :class:`QubitDevice` abstract base class.
"""

# For now, arguments may be different from the signatures provided in Device
# e.g. instead of expval(self, observable, wires, par) have expval(self, observable)
# pylint: disable=arguments-differ, abstract-method, no-value-for-parameter,too-many-instance-attributes,too-many-branches, no-member, bad-option-value, arguments-renamed
import abc
import itertools
import warnings

import numpy as np

import pennylane as qml
from pennylane import Device, DeviceError
from pennylane.interfaces import set_shots
from pennylane.math import multiply as qmlmul
from pennylane.math import sum as qmlsum

from pennylane.measurements import (
    Counts,
    Expectation,
    MeasurementProcess,
    MutualInfo,
    Probability,
    Sample,
    Shadow,
    ShadowExpval,
    State,
    Variance,
    VnEntropy,
)
from pennylane.operation import operation_derivative
from pennylane.shadows import ClassicalShadow
from pennylane.wires import Wires


class QubitDevice(Device):
    """Abstract base class for PennyLane qubit devices.

    The following abstract method **must** be defined:

    * :meth:`~.apply`: append circuit operations, compile the circuit (if applicable),
      and perform the quantum computation.

    Devices that generate their own samples (such as hardware) may optionally
    overwrite :meth:`~.probabilty`. This method otherwise automatically
    computes the probabilities from the generated samples, and **must**
    overwrite the following method:

    * :meth:`~.generate_samples`: Generate samples from the device from the
      exact or approximate probability distribution.

    Analytic devices **must** overwrite the following method:

    * :meth:`~.analytic_probability`: returns the probability or marginal probability from the
      device after circuit execution. :meth:`~.marginal_prob` may be used here.

    This device contains common utility methods for qubit-based devices. These
    do not need to be overwritten. Utility methods include:

    * :meth:`~.expval`, :meth:`~.var`, :meth:`~.sample`: return expectation values,
      variances, and samples of observables after the circuit has been rotated
      into the observable eigenbasis.

    Args:
        wires (int, Iterable[Number, str]]): Number of subsystems represented by the device,
            or iterable that contains unique labels for the subsystems as numbers (i.e., ``[-1, 0, 2]``)
            or strings (``['ancilla', 'q1', 'q2']``). Default 1 if not specified.
        shots (None, int, list[int]): Number of circuit evaluations/random samples used to estimate
            expectation values of observables. If ``None``, the device calculates probability, expectation values,
            and variances analytically. If an integer, it specifies the number of samples to estimate these quantities.
            If a list of integers is passed, the circuit evaluations are batched over the list of shots.
        r_dtype: Real floating point precision type.
        c_dtype: Complex floating point precision type.
    """

    # pylint: disable=too-many-public-methods

    _asarray = staticmethod(np.asarray)
    _dot = staticmethod(np.dot)
    _abs = staticmethod(np.abs)
    _reduce_sum = staticmethod(lambda array, axes: np.sum(array, axis=tuple(axes)))
    _reshape = staticmethod(np.reshape)
    _flatten = staticmethod(lambda array: array.flatten())
    _gather = staticmethod(
        lambda array, indices, axis=0: array[:, indices] if axis == 1 else array[indices]
    )  # Make sure to only use _gather with axis=0 or axis=1
    _einsum = staticmethod(np.einsum)
    _cast = staticmethod(np.asarray)
    _transpose = staticmethod(np.transpose)
    _tensordot = staticmethod(np.tensordot)
    _conj = staticmethod(np.conj)
    _imag = staticmethod(np.imag)
    _roll = staticmethod(np.roll)
    _stack = staticmethod(np.stack)
    _outer = staticmethod(np.outer)
    _diag = staticmethod(np.diag)
    _real = staticmethod(np.real)
    _size = staticmethod(np.size)
    _ndim = staticmethod(np.ndim)

    @staticmethod
    def _scatter(indices, array, new_dimensions):
        new_array = np.zeros(new_dimensions, dtype=array.dtype.type)
        new_array[indices] = array
        return new_array

    @staticmethod
    def _const_mul(constant, array):
        """Data type preserving multiply operation"""
        return qmlmul(constant, array, dtype=array.dtype)

    def _permute_wires(self, observable):
        r"""Given an observable which acts on multiple wires, permute the wires to
          be consistent with the device wire order.

          Suppose we are given an observable :math:`\hat{O} = \Identity \otimes \Identity \otimes \hat{Z}`.
          This observable can be represented in many ways:

        .. code-block:: python

              O_1 = qml.Identity(wires=0) @ qml.Identity(wires=1) @ qml.PauliZ(wires=2)
              O_2 = qml.PauliZ(wires=2) @ qml.Identity(wires=0) @ qml.Identity(wires=1)

          Notice that while the explicit tensor product matrix representation of :code:`O_1` and :code:`O_2` is
          different, the underlying operator is identical due to the wire labelling (assuming the labels in
          ascending order are {0,1,2}). If we wish to compute the expectation value of such an observable, we must
          ensure it is identical in both cases. To facilitate this, we permute the wires in our state vector such
          that they are consistent with this swapping of order in the tensor observable.

        .. code-block:: python

              >>> print(O_1.wires)
              <Wires = [0, 1, 2]>
              >>> print(O_2.wires)
              <Wires = [2, 0, 1]>

          We might naively think that we must permute our state vector to match the wire order of our tensor observable.
          We must be careful and realize that the wire order of the terms in the tensor observable DOES NOT match the
          permutation of the terms themselves. As an example we directly compare :code:`O_1` and :code:`O_2`:

          The first term in :code:`O_1` (:code:`qml.Identity(wires=0)`) became the second term in :code:`O_2`.
          By similar comparison we see that each term in the tensor product was shifted one position forward
          (i.e 0 --> 1, 1 --> 2, 2 --> 0). The wires in our permuted quantum state should follow their respective
          terms in the tensor product observable.

          Thus, the correct wire ordering should be :code:`permuted_wires = <Wires = [1, 2, 0]>`. But if we had
          taken the naive approach we would have permuted our state according to
          :code:`permuted_wires = <Wires = [2, 0, 1]>` which is NOT correct.

          This function uses the observable wires and the global device wire ordering in order to determine the
          permutation of the wires in the observable required such that if our quantum state vector is
          permuted accordingly then the amplitudes of the state will match the matrix representation of the observable.

          Args:
              observable (Observable): the observable whose wires are to be permuted.

          Returns:
              permuted_wires (Wires): permuted wires object
        """
        ordered_obs_wire_lst = self.order_wires(
            observable.wires
        ).tolist()  # order according to device wire order

        mapped_wires = self.map_wires(observable.wires)
        if isinstance(mapped_wires, Wires):
            # by default this should be a Wires obj, but it is overwritten to list object in default.qubit
            mapped_wires = mapped_wires.tolist()

        permutation = np.argsort(mapped_wires)  # extract permutation via argsort

        permuted_wires = Wires([ordered_obs_wire_lst[index] for index in permutation])
        return permuted_wires

    observables = {
        "PauliX",
        "PauliY",
        "PauliZ",
        "Hadamard",
        "Hermitian",
        "Identity",
        "Projector",
        "Sum",
        "Sprod",
        "Prod",
    }

    def __init__(
        self, wires=1, shots=None, *, r_dtype=np.float64, c_dtype=np.complex128, analytic=None
    ):
        super().__init__(wires=wires, shots=shots, analytic=analytic)

        if "float" not in str(r_dtype):
            raise DeviceError("Real datatype must be a floating point type.")
        if "complex" not in str(c_dtype):
            raise DeviceError("Complex datatype must be a complex floating point type.")

        self.C_DTYPE = c_dtype
        self.R_DTYPE = r_dtype

        self._samples = None
        """None or array[int]: stores the samples generated by the device
        *after* rotation to diagonalize the observables."""

    @classmethod
    def capabilities(cls):

        capabilities = super().capabilities().copy()
        capabilities.update(
            model="qubit",
            supports_broadcasting=False,
            supports_finite_shots=True,
            supports_tensor_observables=True,
            returns_probs=True,
        )
        return capabilities

    def reset(self):
        """Reset the backend state.

        After the reset, the backend should be as if it was just constructed.
        Most importantly the quantum state is reset to its initial value.
        """
        self._samples = None

    def _collect_shotvector_results(self, circuit, counts_exist):
        """Obtain and process statistics when using a shot vector.
        This routine is part of the ``execute()`` method."""

        if self._ndim(self._samples) == 3:
            raise NotImplementedError(
                "Parameter broadcasting when using a shot vector is not supported yet."
            )
        results = []
        s1 = 0

        for shot_tuple in self._shot_vector:
            s2 = s1 + np.prod(shot_tuple)
            r = self.statistics(circuit.observables, shot_range=[s1, s2], bin_size=shot_tuple.shots)

            if qml.math._multi_dispatch(r) == "jax":  # pylint: disable=protected-access
                r = r[0]
            elif not counts_exist:
                # Measurement types except for Counts
                r = qml.math.squeeze(r)

            if counts_exist:

                # This happens when at least one measurement type is Counts
                for result_group in r:
                    if isinstance(result_group, list):
                        # List that contains one or more dictionaries
                        results.extend(result_group)
                    else:
                        # Other measurement results
                        results.append(result_group.T)

            elif shot_tuple.copies > 1:
                results.extend(r.T)
            else:
                results.append(r.T)

            s1 = s2

        multiple_sampled_jobs = circuit.is_sampled and self._has_partitioned_shots()
        if not multiple_sampled_jobs and not counts_exist:
            # Can only stack single element outputs
            results = self._stack(results)

        return results

    def execute(self, circuit, **kwargs):
        """Execute a queue of quantum operations on the device and then
        measure the given observables.

        For plugin developers: instead of overwriting this, consider
        implementing a suitable subset of

        * :meth:`apply`

        * :meth:`~.generate_samples`

        * :meth:`~.probability`

        Additional keyword arguments may be passed to the this method
        that can be utilised by :meth:`apply`. An example would be passing
        the ``QNode`` hash that can be used later for parametric compilation.

        Args:
            circuit (~.tapes.QuantumTape): circuit to execute on the device

        Raises:
            QuantumFunctionError: if the value of :attr:`~.Observable.return_type` is not supported

        Returns:
            array[float]: measured value(s)
        """
        self.check_validity(circuit.operations, circuit.observables)

        # apply all circuit operations
        self.apply(circuit.operations, rotations=circuit.diagonalizing_gates, **kwargs)

        # generate computational basis samples
        if self.shots is not None or circuit.is_sampled:
            self._samples = self.generate_samples()

        ret_types = [m.return_type for m in circuit.measurements]
        counts_exist = any(ret is qml.measurements.Counts for ret in ret_types)

        # compute the required statistics
        if not self.analytic and self._shot_vector is not None:
            results = self._collect_shotvector_results(circuit, counts_exist)
        else:
            results = self.statistics(circuit.observables, circuit=circuit)

        if not circuit.is_sampled:

            if len(circuit.measurements) == 1:
                if ret_types[0] is qml.measurements.State:
                    # State: assumed to only be allowed if it's the only measurement
                    results = self._asarray(results, dtype=self.C_DTYPE)
                else:
                    # Measurements with expval, var or probs
                    try:
                        # Feature for returning custom objects: if the type cannot be cast to float then we can still allow it as an output
                        results = self._asarray(results, dtype=self.R_DTYPE)
                    except TypeError:
                        pass

            elif all(
                ret in (qml.measurements.Expectation, qml.measurements.Variance)
                for ret in ret_types
            ):
                # Measurements with expval or var
                results = self._asarray(results, dtype=self.R_DTYPE)
            elif not counts_exist:
                # all the other cases except any counts
                results = self._asarray(results)

        elif circuit.all_sampled and not self._has_partitioned_shots() and not counts_exist:
            results = self._asarray(results)
        else:
            results = tuple(
                qml.math.squeeze(self._asarray(r)) if not isinstance(r, dict) else r
                for r in results
            )

        # increment counter for number of executions of qubit device
        self._num_executions += 1

        if self.tracker.active:
            self.tracker.update(executions=1, shots=self._shots)
            self.tracker.record()

        return results

    def execute_new(self, circuit, **kwargs):
        """New execute (update of return type) function, it executes a queue of quantum operations on the device and
        then measure the given observables. More case will be added in future PRs, for the moment it only supports
        measurements without shots.

        For plugin developers: instead of overwriting this, consider
        implementing a suitable subset of

        * :meth:`apply`

        * :meth:`~.generate_samples`

        * :meth:`~.probability`

        Additional keyword arguments may be passed to the this method
        that can be utilised by :meth:`apply`. An example would be passing
        the ``QNode`` hash that can be used later for parametric compilation.

        Args:
            circuit (~.tapes.QuantumTape): circuit to execute on the device

        Raises:
            QuantumFunctionError: if the value of :attr:`~.Observable.return_type` is not supported

        Returns:
            array[float]: measured value(s)
        """
        self.check_validity(circuit.operations, circuit.observables)

        # apply all circuit operations
        self.apply(circuit.operations, rotations=circuit.diagonalizing_gates, **kwargs)

        # generate computational basis samples
        if self.shots is not None:
            self._samples = self.generate_samples()

        # compute the required statistics
        if self._shot_vector is not None:

            results = self.shot_vec_statistics(circuit)

        else:
            results = self.statistics_new(circuit.observables)
            single_measurement = len(circuit.measurements) == 1

            if single_measurement:
                results = results[0]
            else:
                results = tuple(results)

        # increment counter for number of executions of qubit device
        # self._num_executions += 1

        # if self.tracker.active:
        #     self.tracker.update(executions=1, shots=self._shots)
        #     self.tracker.record()
        return results

    def shot_vec_statistics(self, circuit):
        """Process measurement results from circuit execution using a device
        with a shot vector and return statistics.

        This is an auxiliary method of execute_new and uses statistics_new.

        When using shot vectors, measurement results for each item of the shot
        vector are contained in a tuple.

        Args:
            circuit (~.tapes.QuantumTape): circuit to execute on the device

        Raises:
            QuantumFunctionError: if the value of :attr:`~.Observable.return_type` is not supported

        Returns:
            tuple: stastics for each shot item from the shot vector
        """
        results = []
        s1 = 0

        ret_types = [m.return_type for m in circuit.measurements]
        counts_exist = any(ret is qml.measurements.Counts for ret in ret_types)
        single_measurement = len(circuit.measurements) == 1

        for shot_tuple in self._shot_vector:
            s2 = s1 + np.prod(shot_tuple)
            r = self.statistics_new(
                circuit.observables, shot_range=[s1, s2], bin_size=shot_tuple.shots
            )

            # This will likely be required:
            # if qml.math._multi_dispatch(r) == "jax":  # pylint: disable=protected-access
            #     r = r[0]

            if single_measurement:
                r = r[0]  # if counts_exist else qml.math.squeeze(r)
            else:
                if shot_tuple.copies == 1:
                    r = tuple(
                        r_[0] if isinstance(r_, list) else r_.T  # need to unwrap the single element
                        for idx, r_ in enumerate(r)
                    )
                else:

                    if counts_exist:
                        r = self._multi_meas_with_counts_shot_vec(circuit, shot_tuple, r)
                    else:
                        # r is a nested sequence, contains the results for
                        # multiple measurements
                        #
                        # Each item of r has copies length, we need to extract
                        # each measurement result from the arrays

                        # 1. transpose: applied because measurements like probs
                        # for multiple copies output results with shape (N,
                        # copies) and we'd like to index straight to get rows
                        # which requires a shape of (copies, N)
                        # 2. asarray: done because indexing into a flat array produces a
                        # scalar instead of a scalar shaped array
                        r = [
                            tuple(self._asarray(r_.T[idx]) for r_ in r)
                            for idx in range(shot_tuple.copies)
                        ]

            if isinstance(r, qml.numpy.ndarray):
                if shot_tuple.copies > 1:
                    results.extend(r.T)
                else:
                    results.append(r.T)

            else:
                if single_measurement and counts_exist:
                    # Results are nested in a sequence
                    results.extend(r)
                elif not single_measurement and shot_tuple.copies > 1:
                    # Some samples may still be transposed, fix their shapes
                    # Leave dictionaries intact
                    r = [
                        tuple(elem.T if not isinstance(elem, dict) else elem for elem in r_)
                        for r_ in r
                    ]
                    results.extend(r)
                else:
                    results.append(r)

            s1 = s2

        results = tuple(results)
        return results

    def _multi_meas_with_counts_shot_vec(self, circuit, shot_tuple, r):
        """Auxiliary function of the shot_vec_statistics and execute_new
        functions for post-processing the results of multiple measurements at
        least one of which was a counts measurement.

        The measurements were executed on a device that defines a shot vector.
        """
        # First: iterate over each group of measurement
        # results that contain copies many outcomes for a
        # single measurement
        new_r = []

        # Each item of r has copies length
        for idx in range(shot_tuple.copies):
            result_group = []

            for idx2, r_ in enumerate(r):
                measurement_proc = circuit.measurements[idx2]
                if measurement_proc.return_type is Probability or (
                    measurement_proc.return_type is Sample and measurement_proc.obs
                ):

                    # Here, the result has a shape of (num_basis_states, shot_tuple.copies)
                    # Extract a single row -> shape (num_basis_states,)
                    result = r_[:, idx]
                else:
                    result = r_[idx]

                if not circuit.observables[idx2].return_type is Counts:
                    result = self._asarray(result.T)

                result_group.append(result)

            new_r.append(tuple(result_group))

        return new_r

    def batch_execute(self, circuits):
        """Execute a batch of quantum circuits on the device.

        The circuits are represented by tapes, and they are executed one-by-one using the
        device's ``execute`` method. The results are collected in a list.

        For plugin developers: This function should be overwritten if the device can efficiently run multiple
        circuits on a backend, for example using parallel and/or asynchronous executions.

        Args:
            circuits (list[.tapes.QuantumTape]): circuits to execute on the device

        Returns:
            list[array[float]]: list of measured value(s)
        """
        # TODO: This method and the tests can be globally implemented by Device
        # once it has the same signature in the execute() method

        results = []
        for circuit in circuits:
            # we need to reset the device here, else it will
            # not start the next computation in the zero state
            self.reset()

            # TODO: Insert control on value here
            res = self.execute(circuit)
            results.append(res)

        if self.tracker.active:
            self.tracker.update(batches=1, batch_len=len(circuits))
            self.tracker.record()

        return results

    def batch_execute_new(self, circuits):
        """Temporary batch execute function, waiting for QNode execution of the new return types. Execute a batch of
        quantum circuits on the device.

        The circuits are represented by tapes, and they are executed one-by-one using the
        device's ``execute`` method. The results are collected in a list.

        For plugin developers: This function should be overwritten if the device can efficiently run multiple
        circuits on a backend, for example using parallel and/or asynchronous executions.

        Args:
            circuits (list[.tapes.QuantumTape]): circuits to execute on the device

        Returns:
            list[array[float]]: list of measured value(s)
        """
        # TODO: This method and the tests can be globally implemented by Device
        # once it has the same signature in the execute() method

        results = []
        for circuit in circuits:
            # we need to reset the device here, else it will
            # not start the next computation in the zero state
            self.reset()

            # Insert control on value here
            res = self.execute_new(circuit)
            results.append(res)

        # if self.tracker.active:
        #     self.tracker.update(batches=1, batch_len=len(circuits))
        #     self.tracker.record()

        return results

    @abc.abstractmethod
    def apply(self, operations, **kwargs):
        """Apply quantum operations, rotate the circuit into the measurement
        basis, and compile and execute the quantum circuit.

        This method receives a list of quantum operations queued by the QNode,
        and should be responsible for:

        * Constructing the quantum program
        * (Optional) Rotating the quantum circuit using the rotation
          operations provided. This diagonalizes the circuit so that arbitrary
          observables can be measured in the computational basis.
        * Compile the circuit
        * Execute the quantum circuit

        Both arguments are provided as lists of PennyLane :class:`~.Operation`
        instances. Useful properties include :attr:`~.Operation.name`,
        :attr:`~.Operation.wires`, and :attr:`~.Operation.parameters`,
        and :attr:`~.Operation.inverse`:

        >>> op = qml.RX(0.2, wires=[0])
        >>> op.name # returns the operation name
        "RX"
        >>> op.wires # returns a Wires object representing the wires that the operation acts on
        <Wires = [0]>
        >>> op.parameters # returns a list of parameters
        [0.2]
        >>> op.inverse # check if the operation should be inverted
        False
        >>> op = qml.RX(0.2, wires=[0]).inv
        >>> op.inverse
        True

        Args:
            operations (list[~.Operation]): operations to apply to the device

        Keyword args:
            rotations (list[~.Operation]): operations that rotate the circuit
                pre-measurement into the eigenbasis of the observables.
            hash (int): the hash value of the circuit constructed by `CircuitGraph.hash`
        """

    @staticmethod
    def active_wires(operators):
        """Returns the wires acted on by a set of operators.

        Args:
            operators (list[~.Operation]): operators for which
                we are gathering the active wires

        Returns:
            Wires: wires activated by the specified operators
        """
        list_of_wires = [op.wires for op in operators]

        return Wires.all_wires(list_of_wires)

    def statistics(self, observables, shot_range=None, bin_size=None, circuit=None):
        """Process measurement results from circuit execution and return statistics.

        This includes returning expectation values, variance, samples, probabilities, states, and
        density matrices.

        Args:
            observables (List[.Observable]): the observables to be measured
            shot_range (tuple[int]): 2-tuple of integers specifying the range of samples
                to use. If not specified, all samples are used.
            bin_size (int): Divides the shot range into bins of size ``bin_size``, and
                returns the measurement statistic separately over each bin. If not
                provided, the entire shot range is treated as a single bin.

        Raises:
            QuantumFunctionError: if the value of :attr:`~.Observable.return_type` is not supported

        Returns:
            Union[float, List[float]]: the corresponding statistics

        .. details::
            :title: Usage Details

            The ``shot_range`` and ``bin_size`` arguments allow for the statistics
            to be performed on only a subset of device samples. This finer level
            of control is accessible from the main UI by instantiating a device
            with a batch of shots.

            For example, consider the following device:

            >>> dev = qml.device("my_device", shots=[5, (10, 3), 100])

            This device will execute QNodes using 135 shots, however
            measurement statistics will be **coarse grained** across these 135
            shots:

            * All measurement statistics will first be computed using the
              first 5 shots --- that is, ``shots_range=[0, 5]``, ``bin_size=5``.

            * Next, the tuple ``(10, 3)`` indicates 10 shots, repeated 3 times. We will want to use
              ``shot_range=[5, 35]``, performing the expectation value in bins of size 10
              (``bin_size=10``).

            * Finally, we repeat the measurement statistics for the final 100 shots,
              ``shot_range=[35, 135]``, ``bin_size=100``.
        """
        results = []

        for obs in observables:
            # Pass instances directly
            if obs.return_type is Expectation:
                # Appends a result of shape (num_bins,) if bin_size is not None, else a scalar
                results.append(self.expval(obs, shot_range=shot_range, bin_size=bin_size))

            elif obs.return_type is Variance:
                # Appends a result of shape (num_bins,) if bin_size is not None, else a scalar
                results.append(self.var(obs, shot_range=shot_range, bin_size=bin_size))

            elif obs.return_type is Sample:
                # Appends a result of shape (shots, num_bins,) if bin_size is not None else (shots,)
                results.append(
                    self.sample(obs, shot_range=shot_range, bin_size=bin_size, counts=False)
                )

            elif obs.return_type is Counts:
                results.append(
                    self.sample(obs, shot_range=shot_range, bin_size=bin_size, counts=True)
                )

            elif obs.return_type is Probability:
                # Appends a result of shape (2**len(obs.wires), num_bins,)
                # if bin_size is not None else (2**len(obs.wires),)
                results.append(
                    self.probability(wires=obs.wires, shot_range=shot_range, bin_size=bin_size)
                )

            elif obs.return_type is State:
                if len(observables) > 1:
                    raise qml.QuantumFunctionError(
                        "The state or density matrix cannot be returned in combination"
                        " with other return types"
                    )

                if self.shots is not None:
                    warnings.warn(
                        "Requested state or density matrix with finite shots; the returned "
                        "state information is analytic and is unaffected by sampling. To silence "
                        "this warning, set shots=None on the device.",
                        UserWarning,
                    )

                # Check if the state is accessible and decide to return the state or the density
                # matrix.
                results.append(self.access_state(wires=obs.wires))

            elif obs.return_type is VnEntropy:
                if self.wires.labels != tuple(range(self.num_wires)):
                    raise qml.QuantumFunctionError(
                        "Returning the Von Neumann entropy is not supported when using custom wire labels"
                    )

                if self.shots is not None:
                    warnings.warn(
                        "Requested Von Neumann entropy with finite shots; the returned "
                        "result is analytic and is unaffected by sampling. To silence "
                        "this warning, set shots=None on the device.",
                        UserWarning,
                    )

                results.append(self.vn_entropy(wires=obs.wires, log_base=obs.log_base))

            elif obs.return_type is MutualInfo:
                if self.wires.labels != tuple(range(self.num_wires)):
                    raise qml.QuantumFunctionError(
                        "Returning the mutual information is not supported when using custom wire labels"
                    )

                if self.shots is not None:
                    warnings.warn(
                        "Requested mutual information with finite shots; the returned "
                        "state information is analytic and is unaffected by sampling. To silence "
                        "this warning, set shots=None on the device.",
                        UserWarning,
                    )

                wires0, wires1 = obs.raw_wires
                results.append(
                    self.mutual_info(wires0=wires0, wires1=wires1, log_base=obs.log_base)
                )

            elif obs.return_type is Shadow:
                if len(observables) > 1:
                    raise qml.QuantumFunctionError(
                        "Classical shadows cannot be returned in combination"
                        " with other return types"
                    )
                results.append(self.classical_shadow(obs, circuit=circuit))

            elif obs.return_type is ShadowExpval:
                if len(observables) > 1:
                    raise qml.QuantumFunctionError(
                        "Classical shadows cannot be returned in combination"
                        " with other return types"
                    )
                results.append(self.shadow_expval(obs, circuit=circuit))

            elif obs.return_type is not None:
                raise qml.QuantumFunctionError(
                    f"Unsupported return type specified for observable {obs.name}"
                )

        return results

    def statistics_new(self, observables, shot_range=None, bin_size=None):
        """Process measurement results from circuit execution and return statistics.

        This includes returning expectation values, variance, samples, probabilities, states, and
        density matrices.

        Args:
            observables (List[.Observable]): the observables to be measured
            shot_range (tuple[int]): 2-tuple of integers specifying the range of samples
                to use. If not specified, all samples are used.
            bin_size (int): Divides the shot range into bins of size ``bin_size``, and
                returns the measurement statistic separately over each bin. If not
                provided, the entire shot range is treated as a single bin.

        Raises:
            QuantumFunctionError: if the value of :attr:`~.Observable.return_type` is not supported

        Returns:
            Union[float, List[float]]: the corresponding statistics

        .. details::
            :title: Usage Details

            The ``shot_range`` and ``bin_size`` arguments allow for the statistics
            to be performed on only a subset of device samples. This finer level
            of control is accessible from the main UI by instantiating a device
            with a batch of shots.

            For example, consider the following device:

            >>> dev = qml.device("my_device", shots=[5, (10, 3), 100])

            This device will execute QNodes using 135 shots, however
            measurement statistics will be **course grained** across these 135
            shots:

            * All measurement statistics will first be computed using the
              first 5 shots --- that is, ``shots_range=[0, 5]``, ``bin_size=5``.

            * Next, the tuple ``(10, 3)`` indicates 10 shots, repeated 3 times. We will want to use
              ``shot_range=[5, 35]``, performing the expectation value in bins of size 10
              (``bin_size=10``).

            * Finally, we repeat the measurement statistics for the final 100 shots,
              ``shot_range=[35, 135]``, ``bin_size=100``.
        """
        results = []

        for obs in observables:

            # 1. Based on the return_type, compute statistics
            # Pass instances directly
            if obs.return_type is Expectation:
                result = self.expval(obs, shot_range=shot_range, bin_size=bin_size)

            elif obs.return_type is Variance:
                result = self.var(obs, shot_range=shot_range, bin_size=bin_size)

            elif obs.return_type is Sample:
                samples = self.sample(obs, shot_range=shot_range, bin_size=bin_size, counts=False)
                result = qml.math.squeeze(samples)

            elif obs.return_type is Counts:
                result = self.sample(obs, shot_range=shot_range, bin_size=bin_size, counts=True)

            elif obs.return_type is Probability:
                result = self.probability(wires=obs.wires, shot_range=shot_range, bin_size=bin_size)

            elif obs.return_type is State:
                if len(observables) > 1:
                    raise qml.QuantumFunctionError(
                        "The state or density matrix cannot be returned in combination"
                        " with other return types"
                    )

                if self.shots is not None:
                    warnings.warn(
                        "Requested state or density matrix with finite shots; the returned "
                        "state information is analytic and is unaffected by sampling. To silence "
                        "this warning, set shots=None on the device.",
                        UserWarning,
                    )

                # Check if the state is accessible and decide to return the state or the density
                # matrix.
                state = self.access_state(wires=obs.wires)
                result = self._asarray(state, dtype=self.C_DTYPE)

            elif obs.return_type is VnEntropy:
                if self.wires.labels != tuple(range(self.num_wires)):
                    raise qml.QuantumFunctionError(
                        "Returning the Von Neumann entropy is not supported when using custom wire labels"
                    )

                if self.shots is not None:
                    warnings.warn(
                        "Requested Von Neumann entropy with finite shots; the returned "
                        "result is analytic and is unaffected by sampling. To silence "
                        "this warning, set shots=None on the device.",
                        UserWarning,
                    )
                result = self.vn_entropy(wires=obs.wires, log_base=obs.log_base)

            elif obs.return_type is MutualInfo:
                if self.wires.labels != tuple(range(self.num_wires)):
                    raise qml.QuantumFunctionError(
                        "Returning the mutual information is not supported when using custom wire labels"
                    )

                if self.shots is not None:
                    warnings.warn(
                        "Requested mutual information with finite shots; the returned "
                        "state information is analytic and is unaffected by sampling. To silence "
                        "this warning, set shots=None on the device.",
                        UserWarning,
                    )
                wires0, wires1 = obs.raw_wires
                result = self.mutual_info(wires0=wires0, wires1=wires1, log_base=obs.log_base)

            elif obs.return_type is not None:
                raise qml.QuantumFunctionError(
                    f"Unsupported return type specified for observable {obs.name}"
                )

            # 2. Post-process statistics results (if need be)
            float_return_types = {Expectation, Variance, Probability, VnEntropy, MutualInfo}

            if obs.return_type in float_return_types:
                result = self._asarray(result, dtype=self.R_DTYPE)

            if self._shot_vector is not None and isinstance(result, np.ndarray):
                # In the shot vector case, measurement results may be of shape (N, 1) instead of (N,)
                # Squeeze the result to transform the results
                #
                # E.g.,
                # before:
                # [[0.489]
                #  [0.511]
                #  [0.   ]
                #  [0.   ]]
                #
                # after: [0.489 0.511 0.    0.   ]
                result = qml.math.squeeze(result)

            # 3. Append to final list
            results.append(result)

        return results

    def access_state(self, wires=None):
        """Check that the device has access to an internal state and return it if available.

        Args:
            wires (Wires): wires of the reduced system

        Raises:
            QuantumFunctionError: if the device is not capable of returning the state

        Returns:
            array or tensor: the state or the density matrix of the device
        """
        if not self.capabilities().get("returns_state"):
            raise qml.QuantumFunctionError(
                "The current device is not capable of returning the state"
            )

        state = getattr(self, "state", None)

        if state is None:
            raise qml.QuantumFunctionError("The state is not available in the current device")

        if wires:
            density_matrix = self.density_matrix(wires)
            return density_matrix

        return state

    def generate_samples(self):
        r"""Returns the computational basis samples generated for all wires.

        Note that PennyLane uses the convention :math:`|q_0,q_1,\dots,q_{N-1}\rangle` where
        :math:`q_0` is the most significant bit.

        .. warning::

            This method should be overwritten on devices that
            generate their own computational basis samples, with the resulting
            computational basis samples stored as ``self._samples``.

        Returns:
             array[complex]: array of samples in the shape ``(dev.shots, dev.num_wires)``
        """
        number_of_states = 2**self.num_wires

        rotated_prob = self.analytic_probability()

        samples = self.sample_basis_states(number_of_states, rotated_prob)
        return self.states_to_binary(samples, self.num_wires)

    def sample_basis_states(self, number_of_states, state_probability):
        """Sample from the computational basis states based on the state
        probability.

        This is an auxiliary method to the generate_samples method.

        Args:
            number_of_states (int): the number of basis states to sample from
            state_probability (array[float]): the computational basis probability vector

        Returns:
            array[int]: the sampled basis states
        """
        if self.shots is None:
            raise qml.QuantumFunctionError(
                "The number of shots has to be explicitly set on the device "
                "when using sample-based measurements."
            )

        shots = self.shots

        basis_states = np.arange(number_of_states)
        if self._ndim(state_probability) == 2:
            # np.random.choice does not support broadcasting as needed here.
            return np.array(
                [np.random.choice(basis_states, shots, p=prob) for prob in state_probability]
            )
        return np.random.choice(basis_states, shots, p=state_probability)

    def generate_basis_states(self, num_wires, dtype=np.uint32):
        """
        Generates basis states in binary representation according to the number
        of wires specified.

        The states_to_binary method creates basis states faster (for larger
        systems at times over x25 times faster) than the approach using
        ``itertools.product``, at the expense of using slightly more memory.

        Due to the large size of the integer arrays for more than 32 bits,
        memory allocation errors may arise in the states_to_binary method.
        Hence we constraint the dtype of the array to represent unsigned
        integers on 32 bits. Due to this constraint, an overflow occurs for 32
        or more wires, therefore this approach is used only for fewer wires.

        For smaller number of wires speed is comparable to the next approach
        (using ``itertools.product``), hence we resort to that one for testing
        purposes.

        Args:
            num_wires (int): the number wires
            dtype=np.uint32 (type): the data type of the arrays to use

        Returns:
            array[int]: the sampled basis states
        """
        if 2 < num_wires < 32:
            states_base_ten = np.arange(2**num_wires, dtype=dtype)
            return self.states_to_binary(states_base_ten, num_wires, dtype=dtype)

        # A slower, but less memory intensive method
        basis_states_generator = itertools.product((0, 1), repeat=num_wires)
        return np.fromiter(itertools.chain(*basis_states_generator), dtype=int).reshape(
            -1, num_wires
        )

    @staticmethod
    def states_to_binary(samples, num_wires, dtype=np.int64):
        """Convert basis states from base 10 to binary representation.

        This is an auxiliary method to the generate_samples method.

        Args:
            samples (array[int]): samples of basis states in base 10 representation
            num_wires (int): the number of qubits
            dtype (type): Type of the internal integer array to be used. Can be
                important to specify for large systems for memory allocation
                purposes.

        Returns:
            array[int]: basis states in binary representation
        """
        powers_of_two = 1 << np.arange(num_wires, dtype=dtype)
        # `samples` typically is one-dimensional, but can be two-dimensional with broadcasting.
        # In any case we want to append a new axis at the *end* of the shape.
        states_sampled_base_ten = samples[..., None] & powers_of_two
        # `states_sampled_base_ten` can be two- or three-dimensional. We revert the *last* axis.
        return (states_sampled_base_ten > 0).astype(dtype)[..., ::-1]

    @property
    def circuit_hash(self):
        """The hash of the circuit upon the last execution.

        This can be used by devices in :meth:`~.apply` for parametric compilation.
        """
        raise NotImplementedError

    @property
    def state(self):
        """Returns the state vector of the circuit prior to measurement.

        .. note::

            Only state vector simulators support this property. Please see the
            plugin documentation for more details.
        """
        raise NotImplementedError

    def density_matrix(self, wires):
        """Returns the reduced density matrix over the given wires.

        Args:
            wires (Wires): wires of the reduced system

        Returns:
            array[complex]: complex array of shape ``(2 ** len(wires), 2 ** len(wires))``
            representing the reduced density matrix of the state prior to measurement.
        """
        state = getattr(self, "state", None)
        wires = self.map_wires(wires)
        return qml.math.reduced_dm(state, indices=wires, c_dtype=self.C_DTYPE)

    def vn_entropy(self, wires, log_base):
        r"""Returns the Von Neumann entropy prior to measurement.

        .. math::
            S( \rho ) = -\text{Tr}( \rho \log ( \rho ))

        Args:
            wires (Wires): Wires of the considered subsystem.
            log_base (float): Base for the logarithm, default is None the natural logarithm is used in this case.

        Returns:
            float: returns the Von Neumann entropy
        """
        try:
            state = self.access_state()
        except qml.QuantumFunctionError as e:  # pragma: no cover
            raise NotImplementedError(
                f"Cannot compute the Von Neumman entropy with device {self.name} that is not capable of returning the "
                f"state. "
            ) from e
        wires = wires.tolist()
        return qml.math.vn_entropy(state, indices=wires, c_dtype=self.C_DTYPE, base=log_base)

    def mutual_info(self, wires0, wires1, log_base):
        r"""Returns the mutual information prior to measurement:

        .. math::

            I(A, B) = S(\rho^A) + S(\rho^B) - S(\rho^{AB})

        where :math:`S` is the von Neumann entropy.

        Args:
            wires0 (Wires): wires of the first subsystem
            wires1 (Wires): wires of the second subsystem
            log_base (float): base to use in the logarithm

        Returns:
            float: the mutual information
        """
        try:
            state = self.access_state()
        except qml.QuantumFunctionError as e:  # pragma: no cover
            raise NotImplementedError(
                f"Cannot compute the mutual information with device {self.name} that is not capable of returning the "
                f"state. "
            ) from e

        wires0 = wires0.tolist()
        wires1 = wires1.tolist()

        return qml.math.mutual_info(
            state, indices0=wires0, indices1=wires1, c_dtype=self.C_DTYPE, base=log_base
        )

    def classical_shadow(self, obs, circuit):
        """
        Returns the measured bits and recipes in the classical shadow protocol.

        The protocol is described in detail in the `classical shadows paper <https://arxiv.org/abs/2002.08953>`_.
        This measurement process returns the randomized Pauli measurements (the ``recipes``)
        that are performed for each qubit and snapshot as an integer:

        - 0 for Pauli X,
        - 1 for Pauli Y, and
        - 2 for Pauli Z.

        It also returns the measurement results (the ``bits``); 0 if the 1 eigenvalue
        is sampled, and 1 if the -1 eigenvalue is sampled.

        The device shots are used to specify the number of snapshots. If ``T`` is the number
        of shots and ``n`` is the number of qubits, then both the measured bits and the
        Pauli measurements have shape ``(T, n)``.

        This implementation is device-agnostic and works by executing single-shot
        tapes containing randomized Pauli observables. Devices should override this
        if they can offer cleaner or faster implementations.

        .. seealso:: :func:`~.classical_shadow`

        Args:
            obs (~.pennylane.measurements.ShadowMeasurementProcess): The classical shadow measurement process
            circuit (~.tapes.QuantumTape): The quantum tape that is being executed

        Returns:
            tensor_like[int]: A tensor with shape ``(2, T, n)``, where the first row represents
            the measured bits and the second represents the recipes used.
        """
        if circuit is None:  # pragma: no cover
            raise ValueError("Circuit must be provided when measuring classical shadows")

        wires = obs.wires
        n_snapshots = self.shots
        seed = obs.seed

        with set_shots(self, shots=1):
            # slow implementation but works for all devices
            n_qubits = len(wires)
            mapped_wires = np.array(self.map_wires(wires))

            if seed is not None:
                # seed the random measurement generation so that recipes
                # are the same for different executions with the same seed
                rng = np.random.RandomState(seed)
                recipes = rng.randint(0, 3, size=(n_snapshots, n_qubits))
            else:
                recipes = np.random.randint(0, 3, size=(n_snapshots, n_qubits))
            obs_list = [qml.PauliX, qml.PauliY, qml.PauliZ]

            outcomes = np.zeros((n_snapshots, n_qubits))

            for t in range(n_snapshots):
                # compute rotations for the Pauli measurements
                rotations = [
                    rot
                    for wire_idx, wire in enumerate(wires)
                    for rot in obs_list[recipes[t][wire_idx]].compute_diagonalizing_gates(
                        wires=wire
                    )
                ]

                self.reset()
                self.apply(circuit.operations, rotations=circuit.diagonalizing_gates + rotations)

                outcomes[t] = self.generate_samples()[0][mapped_wires]

        return self._cast(self._stack([outcomes, recipes]), dtype=np.int8)

    def shadow_expval(self, obs, circuit):
        r"""Compute expectation values using classical shadows in a differentiable manner.

        Please refer to :func:`~.pennylane.shadow_expval` for detailed documentation.

        Args:
<<<<<<< HEAD
            H (:class:`~.pennylane.Hamiltonian` or :class:`~.pennylane.operation.Tensor`): Observable to compute the expectation value over.
            k (int): Number of equal parts to split the shadow's measurements to compute the median of means. ``k=1`` corresponds to simply taking the mean over all measurements.
=======
            obs (~.pennylane.measurements.ShadowMeasurementProcess): The classical shadow expectation
                value measurement process
            circuit (~.tapes.QuantumTape): The quantum tape that is being executed
>>>>>>> 77e996eb

        Returns:
            float: expectation value estimate.
        """
        bits, recipes = self.classical_shadow(obs, circuit)
<<<<<<< HEAD
        shadow = qml.shadows.ClassicalShadow(bits, recipes, wire_map=obs.wires.tolist())
=======
        shadow = ClassicalShadow(bits, recipes, wire_map=obs.wires.tolist())
>>>>>>> 77e996eb
        return shadow.expval(obs.H, obs.k)

    def analytic_probability(self, wires=None):
        r"""Return the (marginal) probability of each computational basis
        state from the last run of the device.

        PennyLane uses the convention
        :math:`|q_0,q_1,\dots,q_{N-1}\rangle` where :math:`q_0` is the most
        significant bit.

        If no wires are specified, then all the basis states representable by
        the device are considered and no marginalization takes place.


        .. note::

            :meth:`marginal_prob` may be used as a utility method
            to calculate the marginal probability distribution.

        Args:
            wires (Iterable[Number, str], Number, str, Wires): wires to return
                marginal probabilities for. Wires not provided are traced out of the system.

        Returns:
            array[float]: list of the probabilities
        """
        raise NotImplementedError

    def estimate_probability(self, wires=None, shot_range=None, bin_size=None):
        """Return the estimated probability of each computational basis state
        using the generated samples.

        Args:
            wires (Iterable[Number, str], Number, str, Wires): wires to calculate
                marginal probabilities for. Wires not provided are traced out of the system.
            shot_range (tuple[int]): 2-tuple of integers specifying the range of samples
                to use. If not specified, all samples are used.
            bin_size (int): Divides the shot range into bins of size ``bin_size``, and
                returns the measurement statistic separately over each bin. If not
                provided, the entire shot range is treated as a single bin.

        Returns:
            array[float]: list of the probabilities
        """

        wires = wires or self.wires
        # convert to a Wires object
        wires = Wires(wires)
        # translate to wire labels used by device
        device_wires = self.map_wires(wires)
        num_wires = len(device_wires)

        if shot_range is None:
            # The Ellipsis (...) corresponds to broadcasting and shots dimensions or only shots
            samples = self._samples[..., device_wires]
        else:
            # The Ellipsis (...) corresponds to the broadcasting dimension or no axis at all
            samples = self._samples[..., slice(*shot_range), device_wires]

        # convert samples from a list of 0, 1 integers, to base 10 representation
        powers_of_two = 2 ** np.arange(num_wires)[::-1]
        indices = samples @ powers_of_two

        # `self._samples` typically has two axes ((shots, wires)) but can also have three with
        # broadcasting ((batch_size, shots, wires)) so that we simply read out the batch_size.
        batch_size = self._samples.shape[0] if np.ndim(self._samples) == 3 else None
        dim = 2**num_wires
        # count the basis state occurrences, and construct the probability vector
        if bin_size is not None:
            num_bins = samples.shape[-2] // bin_size
            prob = self._count_binned_samples(indices, batch_size, dim, bin_size, num_bins)
        else:
            prob = self._count_unbinned_samples(indices, batch_size, dim)

        return self._asarray(prob, dtype=self.R_DTYPE)

    @staticmethod
    def _count_unbinned_samples(indices, batch_size, dim):
        """Count the occurences of sampled indices and convert them to relative
        counts in order to estimate their occurence probability."""
        if batch_size is None:
            prob = np.zeros(dim, dtype=np.float64)
            basis_states, counts = np.unique(indices, return_counts=True)
            prob[basis_states] = counts / len(indices)

            return prob

        prob = np.zeros((batch_size, dim), dtype=np.float64)

        for i, idx in enumerate(indices):  # iterate over the broadcasting dimension
            basis_states, counts = np.unique(idx, return_counts=True)
            prob[i, basis_states] = counts / len(idx)

        return prob

    @staticmethod
    def _count_binned_samples(indices, batch_size, dim, bin_size, num_bins):
        """Count the occurences of bins of sampled indices and convert them to relative
        counts in order to estimate their occurence probability per bin."""

        if batch_size is None:
            prob = np.zeros((dim, num_bins), dtype=np.float64)
            indices = indices.reshape((num_bins, bin_size))
            # count the basis state occurrences, and construct the probability vector for each bin
            for b, idx in enumerate(indices):
                basis_states, counts = np.unique(idx, return_counts=True)
                prob[basis_states, b] = counts / bin_size

            return prob

        prob = np.zeros((batch_size, dim, num_bins), dtype=np.float64)
        indices = indices.reshape((batch_size, num_bins, bin_size))

        # count the basis state occurrences, and construct the probability vector
        # for each bin and broadcasting index
        for i, _indices in enumerate(indices):  # First iterate over broadcasting dimension
            for b, idx in enumerate(_indices):  # Then iterate over bins dimension
                basis_states, counts = np.unique(idx, return_counts=True)
                prob[i, basis_states, b] = counts / bin_size

        return prob

    def probability(self, wires=None, shot_range=None, bin_size=None):
        """Return either the analytic probability or estimated probability of
        each computational basis state.

        Devices that require a finite number of shots always return the
        estimated probability.

        Args:
            wires (Iterable[Number, str], Number, str, Wires): wires to return
                marginal probabilities for. Wires not provided are traced out of the system.

        Returns:
            array[float]: list of the probabilities
        """

        if self.shots is None:
            return self.analytic_probability(wires=wires)

        return self.estimate_probability(wires=wires, shot_range=shot_range, bin_size=bin_size)

    @staticmethod
    def _get_batch_size(tensor, expected_shape, expected_size):
        """Determine whether a tensor has an additional batch dimension for broadcasting,
        compared to an expected_shape. As QubitDevice does not natively support broadcasting,
        it always reports no batch size, that is ``batch_size=None``"""
        # pylint: disable=unused-argument
        return None

    def marginal_prob(self, prob, wires=None):
        r"""Return the marginal probability of the computational basis
        states by summing the probabiliites on the non-specified wires.

        If no wires are specified, then all the basis states representable by
        the device are considered and no marginalization takes place.

        .. note::

            If the provided wires are not in the order as they appear on the device,
            the returned marginal probabilities take this permutation into account.

            For example, if the addressable wires on this device are ``Wires([0, 1, 2])`` and
            this function gets passed ``wires=[2, 0]``, then the returned marginal
            probability vector will take this 'reversal' of the two wires
            into account:

            .. math::

                \mathbb{P}^{(2, 0)}
                            = \left[
                               |00\rangle, |10\rangle, |01\rangle, |11\rangle
                              \right]

        Args:
            prob: The probabilities to return the marginal probabilities
                for
            wires (Iterable[Number, str], Number, str, Wires): wires to return
                marginal probabilities for. Wires not provided
                are traced out of the system.

        Returns:
            array[float]: array of the resulting marginal probabilities.
        """
        dim = 2**self.num_wires
        batch_size = self._get_batch_size(prob, (dim,), dim)  # pylint: disable=assignment-from-none

        if wires is None:
            # no need to marginalize
            return prob

        wires = Wires(wires)
        # determine which subsystems are to be summed over
        inactive_wires = Wires.unique_wires([self.wires, wires])

        # translate to wire labels used by device
        device_wires = self.map_wires(wires)
        inactive_device_wires = self.map_wires(inactive_wires)

        # reshape the probability so that each axis corresponds to a wire
        shape = [2] * self.num_wires
        if batch_size is not None:
            shape.insert(0, batch_size)
        # prob now is reshaped to have self.num_wires+1 axes in the case of broadcasting
        prob = self._reshape(prob, shape)

        # sum over all inactive wires
        # hotfix to catch when default.qubit uses this method
        # since then device_wires is a list
        if isinstance(inactive_device_wires, Wires):
            inactive_device_wires = inactive_device_wires.labels

        if batch_size is not None:
            inactive_device_wires = [idx + 1 for idx in inactive_device_wires]
        flat_shape = (-1,) if batch_size is None else (batch_size, -1)
        prob = self._reshape(self._reduce_sum(prob, inactive_device_wires), flat_shape)

        # The wires provided might not be in consecutive order (i.e., wires might be [2, 0]).
        # If this is the case, we must permute the marginalized probability so that
        # it corresponds to the orders of the wires passed.
        num_wires = len(device_wires)
        basis_states = self.generate_basis_states(num_wires)
        basis_states = basis_states[:, np.argsort(np.argsort(device_wires))]

        powers_of_two = 2 ** np.arange(len(device_wires))[::-1]
        perm = basis_states @ powers_of_two
        # The permutation happens on the last axis both with and without broadcasting
        out = self._gather(prob, perm, axis=1 if batch_size is not None else 0)

        return out

    def expval(self, observable, shot_range=None, bin_size=None):

        if observable.name == "Projector":
            # branch specifically to handle the projector observable
            idx = int("".join(str(i) for i in observable.parameters[0]), 2)
            probs = self.probability(
                wires=observable.wires, shot_range=shot_range, bin_size=bin_size
            )
            return probs[idx]

        # exact expectation value
        if self.shots is None:
            try:
                eigvals = self._asarray(observable.eigvals(), dtype=self.R_DTYPE)
            except qml.operation.EigvalsUndefinedError as e:
                raise qml.operation.EigvalsUndefinedError(
                    f"Cannot compute analytic expectations of {observable.name}."
                ) from e

            # the probability vector must be permuted to account for the permuted
            # wire order of the observable
            permuted_wires = self._permute_wires(observable)

            prob = self.probability(wires=permuted_wires)
            # In case of broadcasting, `prob` has two axes and this is a matrix-vector product
            return self._dot(prob, eigvals)

        # estimate the ev
        samples = self.sample(observable, shot_range=shot_range, bin_size=bin_size)
        # With broadcasting, we want to take the mean over axis 1, which is the -1st/-2nd with/
        # without bin_size. Without broadcasting, axis 0 is the -1st/-2nd with/without bin_size
        axis = -1 if bin_size is None else -2
        # TODO: do we need to squeeze here? Maybe remove with new return types
        return np.squeeze(np.mean(samples, axis=axis))

    def var(self, observable, shot_range=None, bin_size=None):

        if observable.name == "Projector":
            # branch specifically to handle the projector observable
            idx = int("".join(str(i) for i in observable.parameters[0]), 2)
            probs = self.probability(
                wires=observable.wires, shot_range=shot_range, bin_size=bin_size
            )
            return probs[idx] - probs[idx] ** 2

        # exact variance value
        if self.shots is None:
            try:
                eigvals = self._asarray(observable.eigvals(), dtype=self.R_DTYPE)
            except qml.operation.EigvalsUndefinedError as e:
                # if observable has no info on eigenvalues, we cannot return this measurement
                raise qml.operation.EigvalsUndefinedError(
                    f"Cannot compute analytic variance of {observable.name}."
                ) from e

            # the probability vector must be permuted to account for the permuted wire order of the observable
            permuted_wires = self._permute_wires(observable)

            prob = self.probability(wires=permuted_wires)
            # In case of broadcasting, `prob` has two axes and these are a matrix-vector products
            return self._dot(prob, (eigvals**2)) - self._dot(prob, eigvals) ** 2

        # estimate the variance
        samples = self.sample(observable, shot_range=shot_range, bin_size=bin_size)
        # With broadcasting, we want to take the variance over axis 1, which is the -1st/-2nd with/
        # without bin_size. Without broadcasting, axis 0 is the -1st/-2nd with/without bin_size
        axis = -1 if bin_size is None else -2
        # TODO: do we need to squeeze here? Maybe remove with new return types
        return np.squeeze(np.var(samples, axis=axis))

    def sample(self, observable, shot_range=None, bin_size=None, counts=False):
        """Return samples of an observable.

        Args:
            observable (Observable): the observable to sample
            shot_range (tuple[int]): 2-tuple of integers specifying the range of samples
                to use. If not specified, all samples are used.
            bin_size (int): Divides the shot range into bins of size ``bin_size``, and
                returns the measurement statistic separately over each bin. If not
                provided, the entire shot range is treated as a single bin.
            counts (bool): whether counts (``True``) or raw samples (``False``)
                should be returned

        Raises:
            EigvalsUndefinedError: if no information is available about the
                eigenvalues of the observable

        Returns:
            Union[array[float], dict, list[dict]]: samples in an array of
            dimension ``(shots,)`` or counts
        """

        def _samples_to_counts(samples, no_observable_provided):
            """Group the obtained samples into a dictionary.

            **Example**

                >>> samples
                tensor([[0, 0, 1],
                        [0, 0, 1],
                        [1, 1, 1]], requires_grad=True)
                >>> self._samples_to_counts(samples)
                {'111':1, '001':2}
            """
            if no_observable_provided:
                # If we describe a state vector, we need to convert its list representation
                # into string (it's hashable and good-looking).
                # Before converting to str, we need to extract elements from arrays
                # to satisfy the case of jax interface, as jax arrays do not support str.
                samples = ["".join([str(s.item()) for s in sample]) for sample in samples]

            states, counts = np.unique(samples, return_counts=True)
            return dict(zip(states, counts))

        # translate to wire labels used by device
        device_wires = self.map_wires(observable.wires)
        name = observable.name
        # Select the samples from self._samples that correspond to ``shot_range`` if provided
        if shot_range is None:
            sub_samples = self._samples
        else:
            # Indexing corresponds to: (potential broadcasting, shots, wires). Note that the last
            # colon (:) is required because shots is the second-to-last axis and the
            # Ellipsis (...) otherwise would take up broadcasting and shots axes.
            sub_samples = self._samples[..., slice(*shot_range), :]

        no_observable_provided = isinstance(observable, MeasurementProcess)

        if isinstance(name, str) and name in {"PauliX", "PauliY", "PauliZ", "Hadamard"}:
            # Process samples for observables with eigenvalues {1, -1}
            samples = 1 - 2 * sub_samples[..., device_wires[0]]

        elif no_observable_provided:
            # if no observable was provided then return the raw samples
            if len(observable.wires) != 0:
                # if wires are provided, then we only return samples from those wires
                samples = sub_samples[..., np.array(device_wires)]
            else:
                samples = sub_samples

        else:

            # Replace the basis state in the computational basis with the correct eigenvalue.
            # Extract only the columns of the basis samples required based on ``wires``.
            samples = sub_samples[..., np.array(device_wires)]  # Add np.array here for Jax support.
            powers_of_two = 2 ** np.arange(samples.shape[-1])[::-1]
            indices = samples @ powers_of_two
            indices = np.array(indices)  # Add np.array here for Jax support.
            try:
                samples = observable.eigvals()[indices]
            except qml.operation.EigvalsUndefinedError as e:
                # if observable has no info on eigenvalues, we cannot return this measurement
                raise qml.operation.EigvalsUndefinedError(
                    f"Cannot compute samples of {observable.name}."
                ) from e

        if bin_size is None:
            if counts:
                return _samples_to_counts(samples, no_observable_provided)
            return samples

        num_wires = len(device_wires) if len(device_wires) > 0 else self.num_wires
        if counts:
            shape = (-1, bin_size, num_wires) if no_observable_provided else (-1, bin_size)
            return [
                _samples_to_counts(bin_sample, no_observable_provided)
                for bin_sample in samples.reshape(shape)
            ]

        res = (
            samples.reshape((num_wires, bin_size, -1))
            if no_observable_provided
            else samples.reshape((bin_size, -1))
        )
        return res

    def adjoint_jacobian(self, tape, starting_state=None, use_device_state=False):
        """Implements the adjoint method outlined in
        `Jones and Gacon <https://arxiv.org/abs/2009.02823>`__ to differentiate an input tape.

        After a forward pass, the circuit is reversed by iteratively applying inverse (adjoint)
        gates to scan backwards through the circuit.

        .. note::
            The adjoint differentiation method has the following restrictions:

            * As it requires knowledge of the statevector, only statevector simulator devices can be
              used.

            * Only expectation values are supported as measurements.

            * Does not work for parametrized observables like
              :class:`~.Hamiltonian` or :class:`~.Hermitian`.

        Args:
            tape (.QuantumTape): circuit that the function takes the gradient of

        Keyword Args:
            starting_state (tensor_like): post-forward pass state to start execution with. It should be
                complex-valued. Takes precedence over ``use_device_state``.
            use_device_state (bool): use current device state to initialize. A forward pass of the same
                circuit should be the last thing the device has executed. If a ``starting_state`` is
                provided, that takes precedence.

        Returns:
            array: the derivative of the tape with respect to trainable parameters.
            Dimensions are ``(len(observables), len(trainable_params))``.

        Raises:
            QuantumFunctionError: if the input tape has measurements that are not expectation values
                or contains a multi-parameter operation aside from :class:`~.Rot`
        """
        # broadcasted inner product not summing over first dimension of b
        sum_axes = tuple(range(1, self.num_wires + 1))
        # pylint: disable=unnecessary-lambda-assignment)
        dot_product_real = lambda b, k: self._real(qmlsum(self._conj(b) * k, axis=sum_axes))

        for m in tape.measurements:
            if m.return_type is not Expectation:
                raise qml.QuantumFunctionError(
                    "Adjoint differentiation method does not support"
                    f" measurement {m.return_type.value}"
                )

            if m.obs.name == "Hamiltonian":
                raise qml.QuantumFunctionError(
                    "Adjoint differentiation method does not support Hamiltonian observables."
                )

            if not hasattr(m.obs, "base_name"):
                m.obs.base_name = None  # This is needed for when the observable is a tensor product

        if self.shots is not None:
            warnings.warn(
                "Requested adjoint differentiation to be computed with finite shots."
                " The derivative is always exact when using the adjoint differentiation method.",
                UserWarning,
            )

        # Initialization of state
        if starting_state is not None:
            ket = self._reshape(starting_state, [2] * self.num_wires)
        else:
            if not use_device_state:
                self.reset()
                self.execute(tape)
            ket = self._pre_rotated_state

        n_obs = len(tape.observables)
        bras = np.empty([n_obs] + [2] * self.num_wires, dtype=np.complex128)
        for kk in range(n_obs):
            bras[kk, ...] = self._apply_operation(ket, tape.observables[kk])

        expanded_ops = []
        for op in reversed(tape.operations):
            if op.num_params > 1:
                if isinstance(op, qml.Rot) and not op.inverse:
                    ops = op.decomposition()
                    expanded_ops.extend(reversed(ops))
                else:
                    raise qml.QuantumFunctionError(
                        f"The {op.name} operation is not supported using "
                        'the "adjoint" differentiation method'
                    )
            else:
                if op.name not in ("QubitStateVector", "BasisState", "Snapshot"):
                    expanded_ops.append(op)

        trainable_params = []
        for k in tape.trainable_params:
            # pylint: disable=protected-access
            if hasattr(tape._par_info[k]["op"], "return_type"):
                warnings.warn(
                    "Differentiating with respect to the input parameters of "
                    f"{tape._par_info[k]['op'].name} is not supported with the "
                    "adjoint differentiation method. Gradients are computed "
                    "only with regards to the trainable parameters of the circuit.\n\n Mark "
                    "the parameters of the measured observables as non-trainable "
                    "to silence this warning.",
                    UserWarning,
                )
            else:
                trainable_params.append(k)

        jac = np.zeros((len(tape.observables), len(trainable_params)))

        param_number = len(tape.get_parameters(trainable_only=False, operations_only=True)) - 1
        trainable_param_number = len(trainable_params) - 1
        for op in expanded_ops:

            adj_op = qml.adjoint(op)
            ket = self._apply_operation(ket, adj_op)

            if op.grad_method is not None:
                if param_number in trainable_params:
                    d_op_matrix = operation_derivative(op)
                    ket_temp = self._apply_unitary(ket, d_op_matrix, op.wires)

                    jac[:, trainable_param_number] = 2 * dot_product_real(bras, ket_temp)

                    trainable_param_number -= 1
                param_number -= 1

            for kk in range(n_obs):
                bras[kk, ...] = self._apply_operation(bras[kk, ...], adj_op)

        return jac<|MERGE_RESOLUTION|>--- conflicted
+++ resolved
@@ -44,7 +44,6 @@
     VnEntropy,
 )
 from pennylane.operation import operation_derivative
-from pennylane.shadows import ClassicalShadow
 from pennylane.wires import Wires
 
 
@@ -1287,24 +1286,15 @@
         Please refer to :func:`~.pennylane.shadow_expval` for detailed documentation.
 
         Args:
-<<<<<<< HEAD
-            H (:class:`~.pennylane.Hamiltonian` or :class:`~.pennylane.operation.Tensor`): Observable to compute the expectation value over.
-            k (int): Number of equal parts to split the shadow's measurements to compute the median of means. ``k=1`` corresponds to simply taking the mean over all measurements.
-=======
             obs (~.pennylane.measurements.ShadowMeasurementProcess): The classical shadow expectation
                 value measurement process
             circuit (~.tapes.QuantumTape): The quantum tape that is being executed
->>>>>>> 77e996eb
 
         Returns:
             float: expectation value estimate.
         """
         bits, recipes = self.classical_shadow(obs, circuit)
-<<<<<<< HEAD
         shadow = qml.shadows.ClassicalShadow(bits, recipes, wire_map=obs.wires.tolist())
-=======
-        shadow = ClassicalShadow(bits, recipes, wire_map=obs.wires.tolist())
->>>>>>> 77e996eb
         return shadow.expval(obs.H, obs.k)
 
     def analytic_probability(self, wires=None):
