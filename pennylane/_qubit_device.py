--- conflicted
+++ resolved
@@ -1341,15 +1341,8 @@
         [-0.48312, -0.00198, -0.00375,  0.00168]
         """
         bits, recipes = self.classical_shadow(obs, circuit)
-<<<<<<< HEAD
         shadow = qml.shadows.ClassicalShadow(bits, recipes, wire_map=obs.wires.tolist())
-        if not isinstance(obs.H, Iterable):
-            obs.H = [obs.H]
-        return qml.math.squeeze(qml.math.stack([shadow.expval(h, obs.k) for h in obs.H]))
-=======
-        shadow = ClassicalShadow(bits, recipes, wire_map=obs.wires.tolist())
         return shadow.expval(obs.H, obs.k)
->>>>>>> 6b86039b
 
     def analytic_probability(self, wires=None):
         r"""Return the (marginal) probability of each computational basis
