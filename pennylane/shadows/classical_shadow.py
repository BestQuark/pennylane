--- conflicted
+++ resolved
@@ -88,17 +88,10 @@
         assert bitstrings.shape == recipes.shape
         self.snapshots = len(bitstrings)
 
-<<<<<<< HEAD
-        self.unitaries = [
-            qml.matrix(qml.Hadamard(0)),
-            qml.matrix(qml.Hadamard(0)) @ qml.matrix(qml.PhaseShift(np.pi / 2, wires=0)),
-            qml.matrix(qml.Identity(0)),
-=======
         self.observables = [
             qml.matrix(qml.PauliX(0)),
             qml.matrix(qml.PauliY(0)),
             qml.matrix(qml.PauliZ(0)),
->>>>>>> 0096feae
         ]
 
     def local_snapshots(self, wires=None, snapshots=None):
