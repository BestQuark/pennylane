# Copyright 2018-2021 Xanadu Quantum Technologies Inc.

# Licensed under the Apache License, Version 2.0 (the "License");
# you may not use this file except in compliance with the License.
# You may obtain a copy of the License at

#     http://www.apache.org/licenses/LICENSE-2.0

# Unless required by applicable law or agreed to in writing, software
# distributed under the License is distributed on an "AS IS" BASIS,
# WITHOUT WARRANTIES OR CONDITIONS OF ANY KIND, either express or implied.
# See the License for the specific language governing permissions and
# limitations under the License.
"""
Contains the hamiltonian expand tape transform
"""
# pylint: disable=protected-access
import pennylane as qml


def hamiltonian_expand(tape, group=True):
    r"""
    Splits a tape measuring a Hamiltonian expectation into mutliple tapes of Pauli expectations,
    and provides a function to recombine the results.

    Args:
        tape (.QuantumTape): the tape used when calculating the expectation value
            of the Hamiltonian
        group (bool): whether to compute groups of non-commuting Pauli observables, leading to fewer tapes

    Returns:
        tuple[list[.QuantumTape], function]: Returns a tuple containing a list of
        quantum tapes to be evaluated, and a function to be applied to these
        tape executions to compute the expectation value.

    **Example**

    Given a Hamiltonian,

    .. code-block:: python3

        H = qml.PauliY(2) @ qml.PauliZ(1) + 0.5 * qml.PauliZ(2) + qml.PauliZ(1)

    and a tape of the form,

    .. code-block:: python3

        with qml.tape.QuantumTape() as tape:
            qml.Hadamard(wires=0)
            qml.CNOT(wires=[0, 1])
            qml.PauliX(wires=2)

            qml.expval(H)

    We can use the ``hamiltonian_expand`` transform to generate new tapes and a classical
    post-processing function for computing the expectation value of the Hamiltonian.

    >>> tapes, fn = qml.transforms.hamiltonian_expand(tape)

    We can evaluate these tapes on a device:

    >>> dev = qml.device("default.qubit", wires=3)
    >>> res = dev.batch_execute(tapes)

    Applying the processing function results in the expectation value of the Hamiltonian:

    >>> fn(res)
    -0.5

    .. Warning::

         Note that defining Hamiltonians inside of QNodes using arithmetic can lead to errors.
         See :class:`~pennylane.Hamiltonian` for more information.

    The ``group`` keyword argument toggles between the creation of one tape per Pauli observable, or
    one tape per group of non-commuting Pauli observables computed by the :func:`.measurement_grouping`
    transform:

    .. code-block:: python3

        H = qml.Hamiltonian([1., 2., 3.], [qml.PauliZ(0), qml.PauliX(1), qml.PauliX(0)])

        with qml.tape.QuantumTape() as tape:
            qml.Hadamard(wires=0)
            qml.CNOT(wires=[0, 1])
            qml.PauliX(wires=2)
            qml.expval(H)

        # split H into observable groups [qml.PauliZ(0)] and [qml.PauliX(1), qml.PauliX(0)]
        tapes, fn = qml.transforms.hamiltonian_expand(tape)
        print(len(tapes)) # 2

        # split H into observables [qml.PauliZ(0)], [qml.PauliX(1)] and [qml.PauliX(0)]
        tapes, fn = qml.transforms.hamiltonian_expand(tape, group=False)
        print(len(tapes)) # 3
    """

    hamiltonian = tape.measurements[0].obs

    if not isinstance(hamiltonian, qml.Hamiltonian) or len(tape.measurements) > 1:
        raise ValueError(
            "Passed tape must end in `qml.expval(H)`, where H is of type `qml.Hamiltonian`"
        )
    if group:
        hamiltonian.simplify()
        return qml.transforms.measurement_grouping(tape, hamiltonian.ops, hamiltonian.coeffs)

    # create tapes that measure the Pauli-words in the Hamiltonian
    tapes = []
    for ob in hamiltonian.ops:
<<<<<<< HEAD
        with tape.__class__() as new_tape:
            for op in tape.operations:
                qml.apply(op)
            qml.expval(ob)
        tapes.append(new_tape)
        # new_tape = tape.copy()
        # new_tape._measurements = [
        #     qml.measure.MeasurementProcess(return_type=qml.operation.Expectation, obs=ob)
        # ]
        # tapes.append(new_tape)
=======
        new_tape = tape.copy()
        new_tape._measurements = [
            qml.measure.MeasurementProcess(return_type=qml.operation.Expectation, obs=ob)
        ]
        tapes.append(new_tape)
>>>>>>> 0428134c

    # create processing function that performs linear recombination
    def processing_fn(res):
        dot_products = [
            qml.math.dot(qml.math.squeeze(res[i]), hamiltonian.coeffs[i]) for i in range(len(res))
        ]
        return qml.math.sum(qml.math.stack(dot_products), axis=0)

    return tapes, processing_fn<|MERGE_RESOLUTION|>--- conflicted
+++ resolved
@@ -108,7 +108,6 @@
     # create tapes that measure the Pauli-words in the Hamiltonian
     tapes = []
     for ob in hamiltonian.ops:
-<<<<<<< HEAD
         with tape.__class__() as new_tape:
             for op in tape.operations:
                 qml.apply(op)
@@ -119,13 +118,7 @@
         #     qml.measure.MeasurementProcess(return_type=qml.operation.Expectation, obs=ob)
         # ]
         # tapes.append(new_tape)
-=======
-        new_tape = tape.copy()
-        new_tape._measurements = [
-            qml.measure.MeasurementProcess(return_type=qml.operation.Expectation, obs=ob)
-        ]
-        tapes.append(new_tape)
->>>>>>> 0428134c
+
 
     # create processing function that performs linear recombination
     def processing_fn(res):
