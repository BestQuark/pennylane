# Copyright 2018-2021 Xanadu Quantum Technologies Inc.

# Licensed under the Apache License, Version 2.0 (the "License");
# you may not use this file except in compliance with the License.
# You may obtain a copy of the License at

#     http://www.apache.org/licenses/LICENSE-2.0

# Unless required by applicable law or agreed to in writing, software
# distributed under the License is distributed on an "AS IS" BASIS,
# WITHOUT WARRANTIES OR CONDITIONS OF ANY KIND, either express or implied.
# See the License for the specific language governing permissions and
# limitations under the License.
"""
Contains the hamiltonian expand tape transform
"""
# pylint: disable=protected-access
import pennylane as qml


def hamiltonian_expand(tape, group=True):
    r"""
    Splits a tape measuring a Hamiltonian expectation into mutliple tapes of Pauli expectations,
    and provides a function to recombine the results.

    Args:
        tape (.QuantumTape): the tape used when calculating the expectation value
            of the Hamiltonian
        group (bool): whether to compute groups of non-commuting Pauli observables, leading to fewer tapes

    Returns:
        tuple[list[.QuantumTape], function]: Returns a tuple containing a list of
        quantum tapes to be evaluated, and a function to be applied to these
        tape executions to compute the expectation value.

    **Example**

    Given a Hamiltonian,

    .. code-block:: python3

        H = qml.PauliY(2) @ qml.PauliZ(1) + 0.5 * qml.PauliZ(2) + qml.PauliZ(1)

    and a tape of the form,

    .. code-block:: python3

        with qml.tape.QuantumTape() as tape:
            qml.Hadamard(wires=0)
            qml.CNOT(wires=[0, 1])
            qml.PauliX(wires=2)

            qml.expval(H)

    We can use the ``hamiltonian_expand`` transform to generate new tapes and a classical
    post-processing function for computing the expectation value of the Hamiltonian.

    >>> tapes, fn = qml.transforms.hamiltonian_expand(tape)

    We can evaluate these tapes on a device:

    >>> dev = qml.device("default.qubit", wires=3)
    >>> res = dev.batch_execute(tapes)

    Applying the processing function results in the expectation value of the Hamiltonian:

    >>> fn(res)
    -0.5

    .. Warning::

         Note that defining Hamiltonians inside of QNodes using arithmetic can lead to errors.
         See :class:`~pennylane.Hamiltonian` for more information.

    The ``group`` keyword argument toggles between the creation of one tape per Pauli observable, or
    one tape per group of non-commuting Pauli observables computed by the :func:`.measurement_grouping`
    transform:

    .. code-block:: python3

        H = qml.Hamiltonian([1., 2., 3.], [qml.PauliZ(0), qml.PauliX(1), qml.PauliX(0)])

        with qml.tape.QuantumTape() as tape:
            qml.Hadamard(wires=0)
            qml.CNOT(wires=[0, 1])
            qml.PauliX(wires=2)
            qml.expval(H)

        # split H into observable groups [qml.PauliZ(0)] and [qml.PauliX(1), qml.PauliX(0)]
        tapes, fn = qml.transforms.hamiltonian_expand(tape)
        print(len(tapes)) # 2

        # split H into observables [qml.PauliZ(0)], [qml.PauliX(1)] and [qml.PauliX(0)]
        tapes, fn = qml.transforms.hamiltonian_expand(tape, group=False)
        print(len(tapes)) # 3
    """

    hamiltonian = tape.measurements[0].obs

    if (
        not isinstance(hamiltonian, qml.Hamiltonian)
        or len(tape.measurements) > 1
        or tape.measurements[0].return_type != qml.measure.Expectation
    ):
        raise ValueError(
            "Passed tape must end in `qml.expval(H)`, where H is of type `qml.Hamiltonian`"
        )

<<<<<<< HEAD
    if group or hamiltonian.grouping_indices is not None:
        # if explicitly requested or already available,
        # compute the grouping information
        coeffs_groupings, obs_groupings = hamiltonian.get_groupings()
    else:
        # else make each observable its own group
        obs_groupings = [[obs] for obs in hamiltonian.ops]
        coeffs_groupings = [hamiltonian.coeffs[i] for i in range(len(hamiltonian.ops))]

    # create tapes that measure the Pauli-words in the Hamiltonian
    tapes = []
    for obs in obs_groupings:

        with tape.__class__() as new_tape:
            for op in tape.operations:
                op.queue()

            for o in obs:
                qml.expval(o)

        new_tape = new_tape.expand(stop_at=lambda obj: True)
=======
    if group:
        hamiltonian.simplify()
        return qml.transforms.measurement_grouping(tape, hamiltonian.ops, hamiltonian.coeffs)

    # create tapes that measure the Pauli-words in the Hamiltonian
    tapes = []
    for ob in hamiltonian.ops:
        # we need to create a new tape here, because
        # updating metadata of a copied tape is error-prone
        # when the observables were changed
        with tape.__class__() as new_tape:
            for op in tape.operations:
                qml.apply(op)
            qml.expval(ob)
>>>>>>> 5c0adbc0
        tapes.append(new_tape)

    def processing_fn(res):
        dot_products = [
            # the order is important here, because r
            # may have an extra dimension if tape was evaluated with a distribution of shots
            qml.math.dot(qml.math.squeeze(r), c) for c, r in zip(coeffs_groupings, res)
        ]
        return qml.math.sum(qml.math.stack(dot_products), axis=0)

    # for obs in obs_groupings:
    #     # we need to create a new tape here, because
    #     # updating metadata of a copied tape is error-prone
    #     with tape.__class__() as new_tape:
    #         for op in tape.operations:
    #             qml.apply(op)
    #         for ob in obs:
    #             qml.expval(ob)
    #     tapes.append(new_tape)
    #
    # # create processing function that performs linear recombination
    # def processing_fn(res):
    #     dot_products = [
    #         qml.math.dot(r, c) for r, c in zip(res, coeff_groupings)
    #     ]
    #     return qml.math.sum(qml.math.stack(dot_products), axis=0)

    return tapes, processing_fn<|MERGE_RESOLUTION|>--- conflicted
+++ resolved
@@ -106,7 +106,6 @@
             "Passed tape must end in `qml.expval(H)`, where H is of type `qml.Hamiltonian`"
         )
 
-<<<<<<< HEAD
     if group or hamiltonian.grouping_indices is not None:
         # if explicitly requested or already available,
         # compute the grouping information
@@ -128,22 +127,6 @@
                 qml.expval(o)
 
         new_tape = new_tape.expand(stop_at=lambda obj: True)
-=======
-    if group:
-        hamiltonian.simplify()
-        return qml.transforms.measurement_grouping(tape, hamiltonian.ops, hamiltonian.coeffs)
-
-    # create tapes that measure the Pauli-words in the Hamiltonian
-    tapes = []
-    for ob in hamiltonian.ops:
-        # we need to create a new tape here, because
-        # updating metadata of a copied tape is error-prone
-        # when the observables were changed
-        with tape.__class__() as new_tape:
-            for op in tape.operations:
-                qml.apply(op)
-            qml.expval(ob)
->>>>>>> 5c0adbc0
         tapes.append(new_tape)
 
     def processing_fn(res):
@@ -154,21 +137,4 @@
         ]
         return qml.math.sum(qml.math.stack(dot_products), axis=0)
 
-    # for obs in obs_groupings:
-    #     # we need to create a new tape here, because
-    #     # updating metadata of a copied tape is error-prone
-    #     with tape.__class__() as new_tape:
-    #         for op in tape.operations:
-    #             qml.apply(op)
-    #         for ob in obs:
-    #             qml.expval(ob)
-    #     tapes.append(new_tape)
-    #
-    # # create processing function that performs linear recombination
-    # def processing_fn(res):
-    #     dot_products = [
-    #         qml.math.dot(r, c) for r, c in zip(res, coeff_groupings)
-    #     ]
-    #     return qml.math.sum(qml.math.stack(dot_products), axis=0)
-
     return tapes, processing_fn