--- conflicted
+++ resolved
@@ -1,4 +1,3 @@
-<<<<<<< HEAD
 # Copyright 2018-2021 Xanadu Quantum Technologies Inc.
 
 # Licensed under the Apache License, Version 2.0 (the "License");
@@ -27,78 +26,11 @@
 .. autosummary::
     :toctree: api
 
-    ~transforms.classical_jacobian
     ~draw
     ~metric_tensor
+    ~transforms.classical_jacobian
     ~transforms.natural_jacobian
     ~transforms.quantum_jacobian
-
-Quantum function transforms
----------------------------
-
-The following transforms act on quantum functions (Python functions
-containing quantum operations) that are used *inside* QNodes.
-
-.. autosummary::
-    :toctree: api
-
-    ~adjoint
-    ~ctrl
-    ~transforms.invisible
-
-Tape transforms
----------------
-
-The following transforms act on quantum tapes, and return one or
-more tapes as well as a classical processing function.
-
-.. autosummary::
-    :toctree: api
-
-    ~transforms.measurement_grouping
-    ~transforms.metric_tensor_tape
-"""
-from .adjoint import adjoint
-from .classical_jacobian import classical_jacobian
-from .control import ControlledOperation, ctrl
-from .draw import draw
-from .invisible import invisible
-from .measurement_grouping import measurement_grouping
-from .metric_tensor import metric_tensor, metric_tensor_tape
-from .natural_jacobian import natural_jacobian
-from .quantum_jacobian import quantum_jacobian
-=======
-# Copyright 2018-2021 Xanadu Quantum Technologies Inc.
-
-# Licensed under the Apache License, Version 2.0 (the "License");
-# you may not use this file except in compliance with the License.
-# You may obtain a copy of the License at
-
-#     http://www.apache.org/licenses/LICENSE-2.0
-
-# Unless required by applicable law or agreed to in writing, software
-# distributed under the License is distributed on an "AS IS" BASIS,
-# WITHOUT WARRANTIES OR CONDITIONS OF ANY KIND, either express or implied.
-# See the License for the specific language governing permissions and
-# limitations under the License.
-"""
-This subpackage contains QNode, quantum function, device, and tape transforms.
-
-
-.. currentmodule:: pennylane
-
-QNode transforms
-----------------
-
-The following transforms act on QNodes. They return new transformed functions
-that compute the desired quantity.
-
-.. autosummary::
-    :toctree: api
-
-    ~transforms.classical_jacobian
-    ~draw
-    ~metric_tensor
 
 Quantum function transforms
 ---------------------------
@@ -134,4 +66,5 @@
 from .measurement_grouping import measurement_grouping
 from .metric_tensor import metric_tensor, metric_tensor_tape
 from .hamiltonian_expand import hamiltonian_expand
->>>>>>> aba87f13
+from .natural_jacobian import natural_jacobian
+from .quantum_jacobian import quantum_jacobian