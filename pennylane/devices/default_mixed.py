--- conflicted
+++ resolved
@@ -167,21 +167,6 @@
         state = np.reshape(self._pre_rotated_state, (2**self.num_wires, 2**self.num_wires))
         return qnp.to_density_matrix(state, indices=wires, c_dtype=self.C_DTYPE)
 
-<<<<<<< HEAD
-    def vn_entropy(self, wires, log_base):
-        """Returns the Von Neumann entropy prior to measurement.
-
-        Args:
-            wires (Wires): wires of the considered subsystem.
-            log_base (int, float): base to use in the logarithm.
-
-        Returns:
-            float: returns the Von Neumann entropy
-        """
-        wires = wires.tolist()
-        state = np.reshape(self._pre_rotated_state, (2**self.num_wires, 2**self.num_wires))
-        return qnp.to_vn_entropy(state, indices=wires, c_dtype=self.C_DTYPE, base=log_base)
-
     def mutual_info(self, wires0, wires1, log_base):
         """Returns the mutual information between the subsystems.
 
@@ -200,8 +185,6 @@
             state, indices0=wires0, indices1=wires1, c_dtype=self.C_DTYPE, base=log_base
         )
 
-=======
->>>>>>> 0e2c34e7
     def reset(self):
         """Resets the device"""
         super().reset()
