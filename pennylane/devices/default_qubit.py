--- conflicted
+++ resolved
@@ -924,13 +924,9 @@
 
         .. Note::
 
-<<<<<<< HEAD
-            The classical shadow measurement for this device supports at most 52 qubits.
-=======
             This method internally calls ``np.einsum`` which supports at most 52 indices,
             thus the classical shadow measurement for this device supports at most 52
             qubits.
->>>>>>> e65b80d4
 
         .. seealso:: :func:`~.classical_shadow`
 
