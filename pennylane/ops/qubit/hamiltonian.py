--- conflicted
+++ resolved
@@ -609,13 +609,8 @@
 
     def __iadd__(self, H):
         r"""The inplace addition operation between a Hamiltonian and a Hamiltonian/Tensor/Observable."""
-<<<<<<< HEAD
-        if not isinstance(H, Observable):
-            raise ValueError(f"Cannot add Hamiltonian and {type(H)}")
-=======
         if isinstance(H, numbers.Number) and H == 0:
             return self
->>>>>>> 7ed0991d
 
         if isinstance(H, Hamiltonian):
             self._coeffs = qml.math.concatenate([self._coeffs, H.coeffs], axis=0)
