# Copyright 2018-2022 Xanadu Quantum Technologies Inc.

# Licensed under the Apache License, Version 2.0 (the "License");
# you may not use this file except in compliance with the License.
# You may obtain a copy of the License at

#     http://www.apache.org/licenses/LICENSE-2.0

# Unless required by applicable law or agreed to in writing, software
# distributed under the License is distributed on an "AS IS" BASIS,
# WITHOUT WARRANTIES OR CONDITIONS OF ANY KIND, either express or implied.
# See the License for the specific language governing permissions and
# limitations under the License.
"""
This submodule defines a base class for symbolic operations representing operator math.
"""
from copy import copy

from pennylane.operation import Operator
from pennylane.queuing import QueuingContext


class SymbolicOp(Operator):
    """Developer-facing base class for single-operator symbolic operators.

    Args:
        base (~.operation.Operator): The base operation that is modified symbolicly
        do_queue (bool): indicates whether the operator should be
            recorded when created in a tape context
        id (str): custom label given to an operator instance,
            can be useful for some applications where the instance has to be identified

    This *developer-facing* class can serve as a parent to single base symbolic operators, such as
    :class:`~.ops.op_math.Adjoint` and :class:`~.ops.op_math.Pow`.

    New symbolic operators can inherit from this class to recieve some common default behavior, such
    as deferring properties to the the base class, copying the base class during a shallow copy, and
    updating the metadata of the base operator during queueing.

    The child symbolic operator should define the `_name` property during initialization and define
    any relevant representations, such as :meth:`~.operation.Operator.matrix`,
    :meth:`~.operation.Operator.diagonalizing_gates`, :meth:`~.operation.Operator.eigvals`, and
    :meth:`~.operation.Operator.decomposition`.
    """

    _name = "Symbolic"

    # pylint: disable=attribute-defined-outside-init
    def __copy__(self):
        # this method needs to be overwritten because the base must be copied too.
        copied_op = object.__new__(type(self))
        # copied_op must maintain inheritance structure of self
        # Relevant for symbolic ops that mix in operation-specific components.

        for attr, value in vars(self).items():
            if attr not in {"_hyperparameters"}:
                setattr(copied_op, attr, value)

        copied_op._hyperparameters = copy(self._hyperparameters)
        copied_op._hyperparameters["base"] = copy(self.base)

        return copied_op

    # pylint: disable=super-init-not-called
    def __init__(self, base=None, do_queue=True, id=None):
        self.hyperparameters["base"] = base
        self._id = id
        self.queue_idx = None

        if do_queue:
            self.queue()

    @property
    def base(self) -> Operator:
        """The base operator."""
        return self.hyperparameters["base"]

    @property
    def data(self):
        """The trainable parameters"""
        return self.base.data

    @data.setter
    def data(self, new_data):
        self.base.data = new_data

    @property
    def num_params(self):
        return self.base.num_params

    @property
    def wires(self):
        return self.base.wires

    # pylint: disable=protected-access
    @property
    def _wires(self):
        return self.base._wires

    # pylint: disable=protected-access
    @_wires.setter
    def _wires(self, new_wires):
        self.base._wires = new_wires

    @property
    def num_wires(self):
        return len(self.wires)

    # pylint: disable=arguments-renamed, invalid-overridden-method
    @property
    def has_matrix(self):
        return self.base.has_matrix

    @property
    def is_hermitian(self):
        return self.base.is_hermitian

    @property
    def _queue_category(self):
        return self.base._queue_category  # pylint: disable=protected-access

    def queue(self, context=QueuingContext):
        context.safe_update_info(self.base, owner=self)
        context.append(self, owns=self.base)
        return self

    @property
    def arithmetic_depth(self) -> int:
        return 1 + self.base.arithmetic_depth

<<<<<<< HEAD
    # pylint: disable=protected-access
    def _check_batching(self, params):
        return self.base._check_batching(params)
=======
    @property
    def hash(self):
        return hash(
            (
                str(self.name),
                self.base.hash,
            )
        )
>>>>>>> 3306eddb
<|MERGE_RESOLUTION|>--- conflicted
+++ resolved
@@ -128,11 +128,10 @@
     def arithmetic_depth(self) -> int:
         return 1 + self.base.arithmetic_depth
 
-<<<<<<< HEAD
     # pylint: disable=protected-access
     def _check_batching(self, params):
         return self.base._check_batching(params)
-=======
+
     @property
     def hash(self):
         return hash(
@@ -140,5 +139,4 @@
                 str(self.name),
                 self.base.hash,
             )
-        )
->>>>>>> 3306eddb
+        )