# Copyright 2018-2022 Xanadu Quantum Technologies Inc.

# Licensed under the Apache License, Version 2.0 (the "License");
# you may not use this file except in compliance with the License.
# You may obtain a copy of the License at

#     http://www.apache.org/licenses/LICENSE-2.0

# Unless required by applicable law or agreed to in writing, software
# distributed under the License is distributed on an "AS IS" BASIS,
# WITHOUT WARRANTIES OR CONDITIONS OF ANY KIND, either express or implied.
# See the License for the specific language governing permissions and
# limitations under the License.
"""
This file contains the implementation of the Prod class which contains logic for
computing the product between operations.
"""
import itertools
from copy import copy
from functools import reduce
from itertools import combinations
from typing import List, Tuple, Union

import numpy as np

import pennylane as qml
from pennylane import math
from pennylane.operation import Operator
from pennylane.ops.op_math.pow_class import Pow
from pennylane.ops.op_math.sprod import SProd
from pennylane.ops.op_math.sum import Sum
from pennylane.ops.qubit.non_parametric_ops import PauliX, PauliY, PauliZ


def prod(*ops, do_queue=True, id=None):
    """Construct an operator which represents the generalized product of the
    operators provided.

    The generalized product operation represents both the tensor product as
    well as matrix composition. This can be resolved naturally from the wires
    that the given operators act on.

    Args:
        ops (tuple[~.operation.Operator]): The operators we would like to multiply

    Keyword Args:
        do_queue (bool): determines if the product operator will be queued. Default is True.
        id (str or None): id for the product operator. Default is None.

    Returns:
        ~ops.op_math.Prod: the operator representing the product.

    .. seealso:: :class:`~.ops.op_math.Prod`

    **Example**

    >>> prod_op = prod(qml.PauliX(0), qml.PauliZ(0))
    >>> prod_op
    PauliX(wires=[0]) @ PauliZ(wires=[0])
    >>> prod_op.matrix()
    array([[ 0, -1],
           [ 1,  0]])
    """
    return Prod(*ops, do_queue=do_queue, id=id)


class Prod(Operator):
    r"""Symbolic operator representing the product of operators.

    Args:
        factors (tuple[~.operation.Operator]): a tuple of operators which will be multiplied
        together.

    Keyword Args:
        do_queue (bool): determines if the product operator will be queued. Default is True.
        id (str or None): id for the product operator. Default is None.

    .. seealso:: :func:`~.ops.op_math.prod`

    **Example**

    >>> prop_op = Prod(qml.PauliX(wires=0), qml.PauliZ(wires=0))
    >>> prop_op
    PauliX(wires=[0]) @ PauliZ(wires=[0])
    >>> qml.matrix(prop_op)
    array([[ 0,  -1],
           [ 1,   0]])
    >>> prop_op.terms()
    ([1.0], [PauliX(wires=[0]) @ PauliZ(wires=[0])])

    .. note::
        When a Prod operator is applied in a circuit, its factors are applied in the reverse order.
        (i.e ``Prod(op1, op2)`` corresponds to :math:`\hat{op}_{1}\dot\hat{op}_{2}` which indicates
        first applying :math:`\hat{op}_{2}` then :math:`\hat{op}_{1}` in the circuit. We can see this
        in the decomposition of the operator.

    >>> op = Prod(qml.PauliX(wires=0), qml.PauliZ(wires=1))
    >>> op.decomposition()
    [PauliZ(wires=[1]), PauliX(wires=[0])]

    .. details::
        :title: Usage Details

        The Prod operator represents both matrix composition and tensor products
        between operators.

        >>> prod_op = Prod(qml.RZ(1.23, wires=0), qml.PauliX(wires=0), qml.PauliZ(wires=1))
        >>> prod_op.matrix()
        array([[ 0.        +0.j        ,  0.        +0.j        ,
                 0.81677345-0.57695852j,  0.        +0.j        ],
               [ 0.        +0.j        ,  0.        +0.j        ,
                 0.        +0.j        , -0.81677345+0.57695852j],
               [ 0.81677345+0.57695852j,  0.        +0.j        ,
                 0.        +0.j        ,  0.        +0.j        ],
               [ 0.        +0.j        , -0.81677345-0.57695852j,
                 0.        +0.j        ,  0.        +0.j        ]])

        The Prod operation can be used inside a `qnode` as an operation which,
        if parameterized, can be differentiated.

        .. code-block:: python

            dev = qml.device("default.qubit", wires=3)

            @qml.qnode(dev)
            def circuit(theta):
                qml.prod(qml.PauliZ(0), qml.RX(theta, 1))
                return qml.expval(qml.PauliZ(1))

        >>> par = np.array(1.23, requires_grad=True)
        >>> circuit(par)
        tensor(0.33423773, requires_grad=True)
        >>> qml.grad(circuit)(par)
        tensor(-0.9424888, requires_grad=True)

        The Prod operation can also be measured as an observable.
        If the circuit is parameterized, then we can also differentiate through the
        product observable.

        .. code-block:: python

            prod_op = Prod(qml.PauliZ(wires=0), qml.Hadamard(wires=1))
            dev = qml.device("default.qubit", wires=2)

            @qml.qnode(dev)
            def circuit(weights):
                qml.RX(weights[0], wires=0)
                return qml.expval(prod_op)

        >>> weights = np.array([0.1], requires_grad=True)
        >>> qml.grad(circuit)(weights)
        array([-0.07059289])
    """
    _name = "Prod"
    _eigs = {}  # cache eigen vectors and values like in qml.Hermitian

    def __init__(
        self, *factors: Operator, do_queue=True, id=None
    ):  # pylint: disable=super-init-not-called
        """Initialize a Prod instance"""
        self._id = id
        self.queue_idx = None

        if len(factors) < 2:
            raise ValueError(f"Require at least two operators to multiply; got {len(factors)}")

        self.factors = factors
        self._wires = qml.wires.Wires.all_wires([f.wires for f in self.factors])
        self._hash = None
<<<<<<< HEAD
        self._overlapping_wires = None
=======
>>>>>>> 3306eddb

        if do_queue:
            self.queue()

    def __repr__(self):
        """Constructor-call-like representation."""
        return " @ ".join([f"({f})" if f.arithmetic_depth > 0 else f"{f}" for f in self.factors])

    def __copy__(self):
        cls = self.__class__
        copied_op = cls.__new__(cls)
        copied_op.factors = tuple(copy(f) for f in self.factors)

        for attr, value in vars(self).items():
            if attr not in {"factors"}:
                setattr(copied_op, attr, value)

        return copied_op

    def terms(self):  # is this method necessary for this class?
        return [1.0], [self]

    @property
    def data(self):
        """Create data property"""
        return [f.parameters for f in self.factors]

    @data.setter
    def data(self, new_data):
        """Set the data property"""
        for new_entry, op in zip(new_data, self.factors):
            op.data = new_entry

    @property
    def batch_size(self):
        """Batch size of input parameters."""
        return next((op.batch_size for op in self.factors if op.batch_size is not None), None)

    @property
    def num_params(self):
        return sum(op.num_params for op in self.factors)

    @property
    def num_wires(self):
        return len(self.wires)

    @property
    def is_hermitian(self):
        """Check if the product operator is hermitian.

        Note, this check is not exhaustive. There can be hermitian operators for which this check
        yields false, which ARE hermitian. So a false result only implies a more explicit check
        must be performed.
        """
        for o1, o2 in combinations(self.factors, r=2):
            if qml.wires.Wires.shared_wires([o1.wires, o2.wires]):
                return False
        return all(op.is_hermitian for op in self.factors)

    @property
    def overlapping_wires(self) -> bool:
        """Boolean expression that indicates if the factors have overlapping wires."""
        if self._overlapping_wires is None:
            wires = []
            for op in self.factors:
                wires.extend(list(op.wires))
            self._overlapping_wires = len(wires) != len(set(wires))
        return self._overlapping_wires

    def decomposition(self):
        r"""Decomposition of the product operator is given by each factor applied in succession.

        Note that the decomposition is the list of factors returned in reversed order. This is
        to support the intuition that when we write $\hat{O} = \hat{A} \dot \hat{B}$ it is implied
        that $\hat{B}$ is applied to the state before $\hat{A}$ in the quantum circuit.
        """
        if qml.queuing.QueuingContext.recording():
            return [qml.apply(op) for op in self.factors[::-1]]
        return list(self.factors[::-1])

    @property
    def eigendecomposition(self):
        r"""Return the eigendecomposition of the matrix specified by the operator.

        This method uses pre-stored eigenvalues for standard observables where
        possible and stores the corresponding eigenvectors from the eigendecomposition.

        It transforms the input operator according to the wires specified.

        Returns:
            dict[str, array]: dictionary containing the eigenvalues and the
                eigenvectors of the operator.
        """
        if self.hash not in self._eigs:
            Hmat = self.matrix()
            Hmat = math.to_numpy(Hmat)
            w, U = np.linalg.eigh(Hmat)
            self._eigs[self.hash] = {"eigvec": U, "eigval": w}

        return self._eigs[self.hash]

    def diagonalizing_gates(self):
        r"""Sequence of gates that diagonalize the operator in the computational basis.

        Given the eigendecomposition :math:`O = U \Sigma U^{\dagger}` where
        :math:`\Sigma` is a diagonal matrix containing the eigenvalues,
        the sequence of diagonalizing gates implements the unitary :math:`U`.

        The diagonalizing gates rotate the state into the eigenbasis
        of the operator.

        A ``DiagGatesUndefinedError`` is raised if no representation by decomposition is defined.

        .. seealso:: :meth:`~.Operator.compute_diagonalizing_gates`.

        Returns:
            list[.Operator] or None: a list of operators
        """
        if self.overlapping_wires:
            eigen_vectors = self.eigendecomposition["eigvec"]
            return [qml.QubitUnitary(eigen_vectors.conj().T, wires=self.wires)]
        diag_gates = []
        for factor in self.factors:
            diag_gates.extend(factor.diagonalizing_gates())
        return [qml.adjoint(gate) for gate in diag_gates]

    def eigvals(self):
        """Return the eigenvalues of the specified operator.

        This method uses pre-stored eigenvalues for standard observables where
        possible and stores the corresponding eigenvectors from the eigendecomposition.

        Returns:
            array: array containing the eigenvalues of the operator
        """
        if self.overlapping_wires:
            return self.eigendecomposition["eigval"]
        eigvals = [
            qml.utils.expand_vector(factor.eigvals(), list(factor.wires), list(self.wires))
            for factor in self.factors
        ]

        return qml.math.prod(eigvals, axis=0)

    def matrix(self, wire_order=None):
        """Representation of the operator as a matrix in the computational basis."""
<<<<<<< HEAD
        if wire_order is None:
            wire_order = self.wires
=======
        wire_order = wire_order or self.wires
>>>>>>> 3306eddb
        mats = (
            math.expand_matrix(qml.matrix(op), op.wires, wire_order=wire_order)
            if isinstance(op, qml.Hamiltonian)
            else math.expand_matrix(op.matrix(), op.wires, wire_order=wire_order)
            for op in self.factors
        )

        return reduce(math.dot, mats)

    def label(self, decimals=None, base_label=None, cache=None):
        r"""How the product is represented in diagrams and drawings.

        Args:
            decimals=None (Int): If ``None``, no parameters are included. Else,
                how to round the parameters.
            base_label=None (Iterable[str]): overwrite the non-parameter component of the label.
                Must be same length as ``factors`` attribute.
            cache=None (dict): dictionary that carries information between label calls
                in the same drawing

        Returns:
            str: label to use in drawings

        >>> op = qml.prod(qml.PauliX(0), qml.prod(qml.RY(1, wires=1), qml.PauliX(0)))
        >>> op.label()
        'X@(RY@X)'
        >>> op.label(decimals=2, base_label=["X0a", ["RY1", "X0b"]])
        'X0a@(RY1\n(1.00)@X0b)'

        """

        def _label(factor, decimals, base_label, cache):
            sub_label = factor.label(decimals, base_label, cache)
            return f"({sub_label})" if factor.arithmetic_depth > 0 else sub_label

        if base_label is not None:
            if isinstance(base_label, str) or len(base_label) != len(self.factors):
                raise ValueError(
                    "Prod label requires ``base_label`` keyword to be same length"
                    " as product factors."
                )
            return "@".join(
                _label(f, decimals, lbl, cache) for f, lbl in zip(self.factors, base_label)
            )

        return "@".join(_label(f, decimals, None, cache) for f in self.factors)

    def sparse_matrix(self, wire_order=None):
        """Compute the sparse matrix representation of the Prod op in csr representation."""
        wire_order = wire_order or self.wires
        mats = (op.sparse_matrix(wire_order=wire_order) for op in self.factors)
        return reduce(math.dot, mats)

    # pylint: disable=protected-access
    @property
    def _queue_category(self):
        """Used for sorting objects into their respective lists in `QuantumTape` objects.
        This property is a temporary solution that should not exist long-term and should not be
        used outside of ``QuantumTape._process_queue``.

        Options are:
        * `"_prep"`
        * `"_ops"`
        * `"_measurements"`
        * `None`

        Returns (str or None): "_ops" if the _queue_catagory of all factors is "_ops", else None.
        """
        return "_ops" if all(op._queue_category == "_ops" for op in self.factors) else None

    def queue(self, context=qml.QueuingContext):
        """Updates each operator's owner to Prod, this ensures
        that the operators are not applied to the circuit repeatedly."""
        for op in self.factors:
            context.safe_update_info(op, owner=self)
        context.append(self, owns=self.factors)
        return self

    def adjoint(self):
        return Prod(*(qml.adjoint(factor) for factor in self.factors[::-1]))

    @property
    def arithmetic_depth(self) -> int:
        return 1 + max(factor.arithmetic_depth for factor in self.factors)

    def _simplify_factors(self, factors: Tuple[Operator]) -> Tuple[complex, Operator]:
        """Reduces the depth of nested factors and groups identical factors.

        Returns:
            Tuple[complex, List[~.operation.Operator]: tuple containing the global phase and a list
            of the simplified factors
        """
        new_factors = _ProductFactorsGrouping()

        for factor in factors:
            simplified_factor = factor.simplify()
            new_factors.add(factor=simplified_factor)
        new_factors.remove_factors(wires=self.wires)
        return new_factors.global_phase, new_factors.factors

    def simplify(self) -> Union["Prod", Sum]:
        global_phase, factors = self._simplify_factors(factors=self.factors)

        factors = list(itertools.product(*factors))
        if len(factors) == 1:
            factor = factors[0]
            if len(factor) == 0:
                op = (
                    Prod(*(qml.Identity(w) for w in self.wires))
                    if len(self.wires) > 1
                    else qml.Identity(self.wires[0])
                )
            else:
                op = factor[0] if len(factor) == 1 else Prod(*factor)
            return op if global_phase == 1 else qml.s_prod(global_phase, op)

        factors = [Prod(*factor).simplify() if len(factor) > 1 else factor[0] for factor in factors]
        op = Sum(*factors).simplify()
        return op if global_phase == 1 else qml.s_prod(global_phase, op).simplify()

    @property
    def hash(self):
        if self._hash is None:
            self._hash = hash(
                (str(self.name), str([factor.hash for factor in _prod_sort(self.factors)]))
            )
        return self._hash

    @property
    def hash(self):
        if self._hash is None:
            self._hash = hash(
                (str(self.name), str([factor.hash for factor in _prod_sort(self.factors)]))
            )
        return self._hash


def _prod_sort(op_list, wire_map: dict = None):
    """Insertion sort algorithm that sorts a list of product factors by their wire indices, taking
    into account the operator commutivity.

    Args:
        op_list (List[.Operator]): list of operators to be sorted
        wire_map (dict): Dictionary containing the wire values as keys and its indexes as values.
            Defaults to None.

    Returns:
        List[.Operator]: sorted list of operators
    """

    if isinstance(op_list, tuple):
        op_list = list(op_list)

    for i in range(1, len(op_list)):

        key_op = op_list[i]

        j = i - 1
        while j >= 0 and _swappable_ops(op1=op_list[j], op2=key_op, wire_map=wire_map):
            op_list[j + 1] = op_list[j]
            j -= 1
        op_list[j + 1] = key_op

    return op_list


def _swappable_ops(op1, op2, wire_map: dict = None) -> bool:
    """Boolean expression that indicates if op1 and op2 don't have intersecting wires and if they
    should be swapped when sorting them by wire values.

    Args:
        op1 (.Operator): First operator.
        op2 (.Operator): Second operator.
        wire_map (dict): Dictionary containing the wire values as keys and its indexes as values.
            Defaults to None.

    Returns:
        bool: True if operators should be swapped, False otherwise.
    """
    wires1 = op1.wires
    wires2 = op2.wires
    if wire_map is not None:
        wires1 = wires1.map(wire_map)
        wires2 = wires2.map(wire_map)
    wires1 = set(wires1)
    wires2 = set(wires2)
    return False if wires1 & wires2 else wires1.pop() > wires2.pop()


class _ProductFactorsGrouping:
    """Utils class used for grouping identical product factors."""

    _identity_map = {
        "Identity": (1.0, "Identity"),
        "PauliX": (1.0, "PauliX"),
        "PauliY": (1.0, "PauliY"),
        "PauliZ": (1.0, "PauliZ"),
    }
    _x_map = {
        "Identity": (1.0, "PauliX"),
        "PauliX": (1.0, "Identity"),
        "PauliY": (1.0j, "PauliZ"),
        "PauliZ": (-1.0j, "PauliY"),
    }
    _y_map = {
        "Identity": (1.0, "PauliY"),
        "PauliX": (-1.0j, "PauliZ"),
        "PauliY": (1.0, "Identity"),
        "PauliZ": (1.0j, "PauliX"),
    }
    _z_map = {
        "Identity": (1.0, "PauliZ"),
        "PauliX": (1.0j, "PauliY"),
        "PauliY": (-1.0j, "PauliX"),
        "PauliZ": (1.0, "Identity"),
    }
    _pauli_mult = {"Identity": _identity_map, "PauliX": _x_map, "PauliY": _y_map, "PauliZ": _z_map}
    _paulis = {"PauliX": PauliX, "PauliY": PauliY, "PauliZ": PauliZ}

    def __init__(self):
        self._pauli_factors = {}  #  {wire: (pauli_coeff, pauli_word)}
        self._non_pauli_factors = {}  # {wires: [hash, exponent, operator]}
        self._factors = []
        self.global_phase = 1

    def add(self, factor: Operator):
        """Add factor.

        Args:
            factor (Operator): Factor to add.
        """
        wires = factor.wires
        if isinstance(factor, Prod):
            for prod_factor in factor.factors:
                self.add(prod_factor)
        elif isinstance(factor, Sum):
            self._remove_pauli_factors(wires=wires)
            self._remove_non_pauli_factors(wires=wires)
            self._factors += (factor.summands,)
        elif not isinstance(factor, qml.Identity):
            if isinstance(factor, SProd):
                self.global_phase *= factor.scalar
                factor = factor.base
            if isinstance(factor, (qml.Identity, qml.PauliX, qml.PauliY, qml.PauliZ)):
                self._add_pauli_factor(factor=factor, wires=wires)
                self._remove_non_pauli_factors(wires=wires)
            else:
                self._add_non_pauli_factor(factor=factor, wires=wires)
                self._remove_pauli_factors(wires=wires)

    def _add_pauli_factor(self, factor: Operator, wires: List[int]):
        """Adds the given Pauli operator to the temporary ``self._pauli_factors`` dictionary. If
        there was another Pauli operator acting on the same wire, the two operators are grouped
        together using the ``self._pauli_mult`` dictionary.

        Args:
            factor (Operator): Factor to be added.
            wires (List[int]): Factor wires. This argument is added to avoid calling
                ``factor.wires`` several times.
        """
        wire = wires[0]
        op2_name = factor.name
        old_coeff, old_word = self._pauli_factors.get(wire, (1, "Identity"))
        coeff, new_word = self._pauli_mult[old_word][op2_name]
        self._pauli_factors[wire] = old_coeff * coeff, new_word

    def _add_non_pauli_factor(self, factor: Operator, wires: List[int]):
        """Adds the given non-Pauli factor to the temporary ``self._non_pauli_factors`` dictionary.
        If there alerady exists an identical operator in the dictionary, the two are grouped
        together.

        If there isn't an identical operator in the dictionary, all non Pauli factors that act on
        the same wires are removed and added to the ``self._factors`` tuple.

        Args:
            factor (Operator): Factor to be added.
            wires (List[int]): Factor wires. This argument is added to avoid calling
                ``factor.wires`` several times.
        """
        if isinstance(factor, Pow):
            exponent = factor.z
            factor = factor.base
        else:
            exponent = 1
        op_hash = factor.hash
        old_hash, old_exponent, old_op = self._non_pauli_factors.get(wires, [None, None, None])
        if isinstance(old_op, (qml.RX, qml.RY, qml.RZ)) and factor.name == old_op.name:
            self._non_pauli_factors[wires] = [
                op_hash,
                old_exponent,
                factor.__class__(factor.data[0] + old_op.data[0], wires).simplify(),
            ]
        elif op_hash == old_hash:
            self._non_pauli_factors[wires][1] += exponent
        else:
            self._remove_non_pauli_factors(wires=wires)
            self._non_pauli_factors[wires] = [op_hash, copy(exponent), factor]

    def _remove_non_pauli_factors(self, wires: List[int]):
        """Remove all factors from the ``self._non_pauli_factors`` dictionary that act on the given
        wires and add them to the ``self._factors`` tuple.

        Args:
            wires (List[int]): Wires of the operators to be removed.
        """
        if not self._non_pauli_factors:
            return
        for wire in wires:
            for key, (_, exponent, op) in list(self._non_pauli_factors.items()):
                if wire in key:
                    self._non_pauli_factors.pop(key)
                    if exponent == 0:
                        continue
                    if exponent != 1:
                        op = Pow(base=op, z=exponent).simplify()
                    if isinstance(op, Prod):
                        self._factors += tuple(
                            (factor,)
                            for factor in op.factors
                            if not isinstance(factor, qml.Identity)
                        )
                    elif not isinstance(op, qml.Identity):
                        self._factors += ((op,),)

    def _remove_pauli_factors(self, wires: List[int]):
        """Remove all Pauli factors from the ``self._pauli_factors`` dictionary that act on the
        given wires and add them to the ``self._factors`` tuple.

        Args:
            wires (List[int]): Wires of the operators to be removed.
        """
        if not self._pauli_factors:
            return
        for wire in wires:
            pauli_coeff, pauli_word = self._pauli_factors.pop(wire, (1, "Identity"))
            if pauli_word != "Identity":
                pauli_op = self._paulis[pauli_word](wire)
                self._factors += ((pauli_op,),)
                self.global_phase *= pauli_coeff

    def remove_factors(self, wires: List[int]):
        """Remove all factors from the ``self._pauli_factors`` and ``self._non_pauli_factors``
        dictionaries that act on the given wires and add them to the ``self._factors`` tuple.

        Args:
            wires (List[int]): Wires of the operators to be removed.
        """
        self._remove_pauli_factors(wires=wires)
        self._remove_non_pauli_factors(wires=wires)

    @property
    def factors(self):
        """Grouped factors tuple.

        Returns:
            tuple: Tuple of grouped factors.
        """
        return tuple(self._factors)<|MERGE_RESOLUTION|>--- conflicted
+++ resolved
@@ -167,10 +167,7 @@
         self.factors = factors
         self._wires = qml.wires.Wires.all_wires([f.wires for f in self.factors])
         self._hash = None
-<<<<<<< HEAD
         self._overlapping_wires = None
-=======
->>>>>>> 3306eddb
 
         if do_queue:
             self.queue()
@@ -317,12 +314,7 @@
 
     def matrix(self, wire_order=None):
         """Representation of the operator as a matrix in the computational basis."""
-<<<<<<< HEAD
-        if wire_order is None:
-            wire_order = self.wires
-=======
         wire_order = wire_order or self.wires
->>>>>>> 3306eddb
         mats = (
             math.expand_matrix(qml.matrix(op), op.wires, wire_order=wire_order)
             if isinstance(op, qml.Hamiltonian)
