# Copyright 2018-2021 Xanadu Quantum Technologies Inc.

# Licensed under the Apache License, Version 2.0 (the "License");
# you may not use this file except in compliance with the License.
# You may obtain a copy of the License at

#     http://www.apache.org/licenses/LICENSE-2.0

# Unless required by applicable law or agreed to in writing, software
# distributed under the License is distributed on an "AS IS" BASIS,
# WITHOUT WARRANTIES OR CONDITIONS OF ANY KIND, either express or implied.
# See the License for the specific language governing permissions and
# limitations under the License.
# pylint: disable=too-many-arguments
r"""
This module contains the available built-in continuous-variable
quantum operations supported by PennyLane, as well as their conventions.

.. todo:: Add gradient recipes for Gaussian state preparations

.. todo::

   The gradient computation assumes all parameters are real (floats), some
   docstrings here allow complex or even array parameter values. This includes
   :class:`~.DisplacedSqueezedState` and :class:`~.CatState`.

   Possible solution: disallow such operations to depend on free parameters,
   this way they won't be differentiated.

.. note::

   For the Heisenberg matrix representation of CV operations, we use the ordering
   :math:`(\hat{\mathbb{1}}, \hat{x}, \hat{p})` for single modes
   and :math:`(\hat{\mathbb{1}}, \hat{x}_1, \hat{p}_2, \hat{x}_1,\hat{p}_2)` for two modes .
"""
# As the qubit based ``decomposition``, ``_matrix``, ``diagonalizing_gates``
# abstract methods are not defined in the CV case, disabling the related check
# pylint: disable=abstract-method
import math
import numpy as np
from scipy.linalg import block_diag

from pennylane.operation import AnyWires, CVOperation, CVObservable
from pennylane import math as qml_math

from .identity import Identity  #  pylint: disable=unused-import


def _rotation(phi, bare=False):
    r"""Utility function, returns the Heisenberg transformation of a phase rotation gate.

    The transformation matrix returned is:

    .. math:: M = \begin{bmatrix}
        1 & 0 & 0\\
        0 & \cos\phi & -\sin\phi\\
        0 & \sin\phi & \cos\phi
        \end{bmatrix}

    Args:
        phi (float): rotation angle.
        bare (bool): if True, return a simple 2d rotation matrix

    Returns:
        array[float]: transformation matrix
    """
    c = math.cos(phi)
    s = math.sin(phi)
    temp = np.array([[c, -s], [s, c]])
    if bare:
        return temp
    return block_diag(1, temp)  # pylint: disable=no-member


class Rotation(CVOperation):
    r"""
    Phase space rotation.

    .. math::
        R(\phi) = \exp\left(i \phi \ad \a\right)=\exp\left(i \frac{\phi}{2}
        \left(\frac{\x^2+  \p^2}{\hbar}-\I\right)\right).

    **Details:**

    * Number of wires: 1
    * Number of parameters: 1
    * Gradient recipe: :math:`\frac{d}{dr}f(R(r)) = \frac{1}{2} \left[f(R(\phi+\pi/2)) - f(R(\phi-\pi/2))\right]`
      where :math:`f` is an expectation value depending on :math:`R(r)`.
    * Heisenberg representation:

      .. math:: M = \begin{bmatrix}
        1 & 0 & 0\\
        0 & \cos\phi & -\sin\phi\\
        0 & \sin\phi & \cos\phi
        \end{bmatrix}

    Args:
        phi (float): the rotation angle
        wires (Sequence[int] or int): the wire the operation acts on
        do_queue (bool): Indicates whether the operator should be
            immediately pushed into the Operator queue (optional)
        id (str or None): String representing the operation (optional)
    """
    num_params = 1
    num_wires = 1
    grad_method = "A"

<<<<<<< HEAD
    def __init__(self, phi, wires, do_queue=True, id=None):
        super().__init__(phi, wires=wires, do_queue=do_queue, id=id)

    @property
    def num_params(self):
        return 1

=======
>>>>>>> c6d5cc4d
    @staticmethod
    def _heisenberg_rep(p):
        return _rotation(p[0])

    def adjoint(self, do_queue=True):
        return Rotation(-self.parameters[0], wires=self.wires, do_queue=do_queue)

    def label(self, decimals=None, base_label=None):
        return super().label(decimals=decimals, base_label=base_label or "R")


class Squeezing(CVOperation):
    r"""
    Phase space squeezing.

    .. math::
        S(z) = \exp\left(\frac{1}{2}(z^* \a^2 -z {\a^\dagger}^2)\right).

    where :math:`z = r e^{i\phi}`.

    **Details:**

    * Number of wires: 1
    * Number of parameters: 2
    * Gradient recipe: :math:`\frac{d}{dr}f(S(r,\phi)) = \frac{1}{2\sinh s} \left[f(S(r+s, \phi)) - f(S(r-s, \phi))\right]`,
      where :math:`s` is an arbitrary real number (:math:`0.1` by default) and
      :math:`f` is an expectation value depending on :math:`S(r,\phi)`.
    * Heisenberg representation:

      .. math:: M = \begin{bmatrix}
        1 & 0 & 0 \\
        0 & \cosh r - \cos\phi \sinh r & -\sin\phi\sinh r \\
        0 & -\sin\phi\sinh r & \cosh r+\cos\phi\sinh r
        \end{bmatrix}

    Args:
        r (float): squeezing amount
        phi (float): squeezing phase angle :math:`\phi`
        wires (Sequence[int] or int): the wire the operation acts on
        do_queue (bool): Indicates whether the operator should be
            immediately pushed into the Operator queue (optional)
        id (str or None): String representing the operation (optional)
    """
    num_params = 2
    num_wires = 1
    grad_method = "A"

    shift = 0.1
    multiplier = 0.5 / math.sinh(shift)
    a = 1
    grad_recipe = ([[multiplier, a, shift], [-multiplier, a, -shift]], None)

<<<<<<< HEAD
    def __init__(self, r, phi, wires, do_queue=True, id=None):
        super().__init__(r, phi, wires=wires, do_queue=do_queue, id=id)

    @property
    def num_params(self):
        return 2

=======
>>>>>>> c6d5cc4d
    @staticmethod
    def _heisenberg_rep(p):
        R = _rotation(p[1] / 2)
        return R @ np.diag([1, math.exp(-p[0]), math.exp(p[0])]) @ R.T

    def adjoint(self, do_queue=True):
        r, phi = self.parameters
        new_phi = (phi + np.pi) % (2 * np.pi)
        return Squeezing(r, new_phi, wires=self.wires, do_queue=do_queue)

    def label(self, decimals=None, base_label=None):
        return super().label(decimals=decimals, base_label=base_label or "S")


class Displacement(CVOperation):
    r"""
    Phase space displacement.

    .. math::
       D(a,\phi) = D(\alpha) = \exp(\alpha \ad -\alpha^* \a)
       = \exp\left(-i\sqrt{\frac{2}{\hbar}}(\re(\alpha) \hat{p} -\im(\alpha) \hat{x})\right).

    where :math:`\alpha = ae^{i\phi}` has magnitude :math:`a\geq 0` and phase :math:`\phi`.
    The result of applying a displacement to the vacuum is a coherent state
    :math:`D(\alpha)\ket{0} = \ket{\alpha}`.

    **Details:**

    * Number of wires: 1
    * Number of parameters: 2
    * Gradient recipe: :math:`\frac{d}{da}f(D(a,\phi)) = \frac{1}{2s} \left[f(D(a+s, \phi)) - f(D(a-s, \phi))\right]`,
      where :math:`s` is an arbitrary real number (:math:`0.1` by default) and
      :math:`f` is an expectation value depending on :math:`D(a,\phi)`.
    * Heisenberg representation:

      .. math:: M = \begin{bmatrix} 1 & 0 & 0 \\ 2a\cos\phi & 1 & 0 \\ 2a\sin\phi & 0 & 1\end{bmatrix}

    Args:
        a (float): displacement magnitude :math:`a=|\alpha|`
        phi (float): phase angle :math:`\phi`
        wires (Sequence[int] or int): the wire the operation acts on
        do_queue (bool): Indicates whether the operator should be
            immediately pushed into the Operator queue (optional)
        id (str or None): String representing the operation (optional)
    """
    num_params = 2
    num_wires = 1
    grad_method = "A"

    shift = 0.1
    multiplier = 0.5 / shift
    a = 1
    grad_recipe = ([[multiplier, a, shift], [-multiplier, a, -shift]], None)

<<<<<<< HEAD
    def __init__(self, a, phi, wires, do_queue=True, id=None):
        super().__init__(a, phi, wires=wires, do_queue=do_queue, id=id)

    @property
    def num_params(self):
        return 2

=======
>>>>>>> c6d5cc4d
    @staticmethod
    def _heisenberg_rep(p):
        c = math.cos(p[1])
        s = math.sin(p[1])
        scale = 2  # sqrt(2 * hbar)
        return np.array([[1, 0, 0], [scale * c * p[0], 1, 0], [scale * s * p[0], 0, 1]])

    def adjoint(self, do_queue=True):
        a, phi = self.parameters
        new_phi = (phi + np.pi) % (2 * np.pi)
        return Displacement(a, new_phi, wires=self.wires, do_queue=do_queue)

    def label(self, decimals=None, base_label=None):
        return super().label(decimals=decimals, base_label=base_label or "D")


class Beamsplitter(CVOperation):
    r"""
    Beamsplitter interaction.

    .. math::
        B(\theta,\phi) = \exp\left(\theta (e^{i \phi} \a \hat{b}^\dagger -e^{-i \phi}\ad \hat{b}) \right).

    **Details:**

    * Number of wires: 2
    * Number of parameters: 2
    * Gradient recipe: :math:`\frac{d}{d \theta}f(B(\theta,\phi)) = \frac{1}{2} \left[f(B(\theta+\pi/2, \phi)) - f(B(\theta-\pi/2, \phi))\right]`
      where :math:`f` is an expectation value depending on :math:`B(\theta,\phi)`.
    * Heisenberg representation:

      .. math:: M = \begin{bmatrix}
            1 & 0 & 0 & 0 & 0\\
            0 & \cos\theta & 0 & -\cos\phi\sin\theta & -\sin\phi\sin\theta \\
            0 & 0 & \cos\theta & \sin\phi\sin\theta & -\cos\phi\sin\theta\\
            0 & \cos\phi\sin\theta & -\sin\phi\sin\theta & \cos\theta & 0\\
            0 & \sin\phi\sin\theta & \cos\phi\sin\theta & 0 & \cos\theta
        \end{bmatrix}

    Args:
        theta (float): Transmittivity angle :math:`\theta`. The transmission amplitude
            of the beamsplitter is :math:`t = \cos(\theta)`.
            The value :math:`\theta=\pi/4` gives the 50-50 beamsplitter.
        phi (float): Phase angle :math:`\phi`. The reflection amplitude of the
            beamsplitter is :math:`r = e^{i\phi}\sin(\theta)`.
            The value :math:`\phi = \pi/2` gives the symmetric beamsplitter.
        wires (Sequence[int] or int): the wire the operation acts on
        do_queue (bool): Indicates whether the operator should be
            immediately pushed into the Operator queue (optional)
        id (str or None): String representing the operation (optional)
    """
    num_params = 2
    num_wires = 2
    grad_method = "A"

<<<<<<< HEAD
    def __init__(self, theta, phi, wires, do_queue=True, id=None):
        super().__init__(theta, phi, wires=wires, do_queue=do_queue, id=id)

    @property
    def num_params(self):
        return 2

=======
>>>>>>> c6d5cc4d
    # For the beamsplitter, both parameters are rotation-like
    @staticmethod
    def _heisenberg_rep(p):
        R = _rotation(p[1], bare=True)
        c = math.cos(p[0])
        s = math.sin(p[0])
        U = c * np.eye(5)
        U[0, 0] = 1
        U[1:3, 3:5] = -s * R.T
        U[3:5, 1:3] = s * R
        return U

    def adjoint(self, do_queue=True):
        theta, phi = self.parameters
        return Beamsplitter(-theta, phi, wires=self.wires, do_queue=do_queue)

    def label(self, decimals=None, base_label=None):
        return super().label(decimals=decimals, base_label=base_label or "BS")


class TwoModeSqueezing(CVOperation):
    r"""
    Phase space two-mode squeezing.

    .. math::
        S_2(z) = \exp\left(z^* \a \hat{b} -z \ad \hat{b}^\dagger \right)
        = \exp\left(r (e^{-i\phi} \a\hat{b} -e^{i\phi} \ad \hat{b}^\dagger \right).

    where :math:`z = r e^{i\phi}`.

    **Details:**

    * Number of wires: 2
    * Number of parameters: 2
    * Gradient recipe: :math:`\frac{d}{dr}f(S_2(r,\phi)) = \frac{1}{2\sinh s} \left[f(S_2(r+s, \phi)) - f(S_2(r-s, \phi))\right]`,
      where :math:`s` is an arbitrary real number (:math:`0.1` by default) and
      :math:`f` is an expectation value depending on :math:`S_2(r,\phi)`.

    * Heisenberg representation:

      .. math:: M = \begin{bmatrix}
            1 & 0 & 0 & 0 & 0 \\
            0 & \cosh r & 0 & \sinh r \cos \phi & \sinh r \sin \phi\\
            0 & 0 & \cosh r & \sinh r \sin \phi & -\sinh r \cos \phi\\
            0 & \sinh r \cos \phi & \sinh r \sin \phi & \cosh r & 0\\
            0 & \sinh r \sin \phi & -\sinh r \cos \phi & 0 & \cosh r
        \end{bmatrix}

    Args:
        r (float): squeezing amount
        phi (float): squeezing phase angle :math:`\phi`
        wires (Sequence[int] or int): the wire the operation acts on
        do_queue (bool): Indicates whether the operator should be
            immediately pushed into the Operator queue (optional)
        id (str or None): String representing the operation (optional)
    """
    num_params = 2
    num_wires = 2

    grad_method = "A"

    shift = 0.1
    multiplier = 0.5 / math.sinh(shift)
    a = 1
    grad_recipe = ([[multiplier, a, shift], [-multiplier, a, -shift]], None)

<<<<<<< HEAD
    def __init__(self, r, phi, wires, do_queue=True, id=None):
        super().__init__(r, phi, wires=wires, do_queue=do_queue, id=id)

    @property
    def num_params(self):
        return 2

=======
>>>>>>> c6d5cc4d
    @staticmethod
    def _heisenberg_rep(p):
        R = _rotation(p[1], bare=True)

        S = math.sinh(p[0]) * np.diag([1, -1])
        U = math.cosh(p[0]) * np.identity(5)

        U[0, 0] = 1
        U[1:3, 3:5] = S @ R.T
        U[3:5, 1:3] = S @ R.T
        return U

    def adjoint(self, do_queue=True):
        r, phi = self.parameters
        new_phi = (phi + np.pi) % (2 * np.pi)
        return TwoModeSqueezing(r, new_phi, wires=self.wires, do_queue=do_queue)

    def label(self, decimals=None, base_label=None):
        return super().label(decimals=decimals, base_label=base_label or "S")


class QuadraticPhase(CVOperation):
    r"""
    Quadratic phase shift.

    .. math::
        P(s) = e^{i \frac{s}{2} \hat{x}^2/\hbar}.

    **Details:**

    * Number of wires: 1
    * Number of parameters: 1
    * Gradient recipe: :math:`\frac{d}{ds}f(P(s)) = \frac{1}{2 a} \left[f(P(s+a)) - f(P(s-a))\right]`,
      where :math:`a` is an arbitrary real number (:math:`0.1` by default) and
      :math:`f` is an expectation value depending on :math:`P(s)`.

    * Heisenberg representation:

      .. math:: M = \begin{bmatrix}
            1 & 0 & 0 \\
            0 & 1 & 0 \\
            0 & s & 1 \\
        \end{bmatrix}

    Args:
        s (float): parameter
        wires (Sequence[int] or int): the wire the operation acts on
        do_queue (bool): Indicates whether the operator should be
            immediately pushed into the Operator queue (optional)
        id (str or None): String representing the operation (optional)
    """
    num_params = 1
    num_wires = 1

    grad_method = "A"

    shift = 0.1
    multiplier = 0.5 / shift
    a = 1
    grad_recipe = ([[multiplier, a, shift], [-multiplier, a, -shift]],)

<<<<<<< HEAD
    def __init__(self, s, wires, do_queue=True, id=None):
        super().__init__(s, wires=wires, do_queue=do_queue, id=id)

    @property
    def num_params(self):
        return 1

=======
>>>>>>> c6d5cc4d
    @staticmethod
    def _heisenberg_rep(p):
        U = np.identity(3)
        U[2, 1] = p[0]
        return U

    def label(self, decimals=None, base_label=None):
        return super().label(decimals=decimals, base_label=base_label or "P")


class ControlledAddition(CVOperation):
    r"""
    Controlled addition operation.

    .. math::
           \text{CX}(s) = \int dx \ket{x}\bra{x} \otimes D\left({\frac{1}{\sqrt{2\hbar}}}s x\right)
           = e^{-i s \: \hat{x} \otimes \hat{p}/\hbar}.

    **Details:**

    * Number of wires: 2
    * Number of parameters: 1
    * Gradient recipe: :math:`\frac{d}{ds}f(\text{CX}(s)) = \frac{1}{2 a} \left[f(\text{CX}(s+a)) - f(\text{CX}(s-a))\right]`,
      where :math:`a` is an arbitrary real number (:math:`0.1` by default) and
      :math:`f` is an expectation value depending on :math:`\text{CX}(s)`.

    * Heisenberg representation:

      .. math:: M = \begin{bmatrix}
            1 & 0 & 0 & 0 & 0 \\
            0 & 1 & 0 & 0 & 0 \\
            0 & 0 & 1 & 0 & -s \\
            0 & s & 0 & 1 & 0 \\
            0 & 0 & 0 & 0 & 1
        \end{bmatrix}

    Args:
        s (float): addition multiplier
        wires (Sequence[int] or int): the wire the operation acts on
        do_queue (bool): Indicates whether the operator should be
            immediately pushed into the Operator queue (optional)
        id (str or None): String representing the operation (optional)
    """
    num_params = 1
    num_wires = 2
    grad_method = "A"

    shift = 0.1
    multiplier = 0.5 / shift
    a = 1
    grad_recipe = ([[multiplier, a, shift], [-multiplier, a, -shift]],)

<<<<<<< HEAD
    def __init__(self, s, wires, do_queue=True, id=None):
        super().__init__(s, wires=wires, do_queue=do_queue, id=id)

    @property
    def num_params(self):
        return 1

=======
>>>>>>> c6d5cc4d
    @staticmethod
    def _heisenberg_rep(p):
        U = np.identity(5)
        U[2, 4] = -p[0]
        U[3, 1] = p[0]
        return U

    def adjoint(self, do_queue=True):
        return ControlledAddition(-self.parameters[0], wires=self.wires, do_queue=do_queue)

    def label(self, decimals=None, base_label=None):
        return super().label(decimals=decimals, base_label=base_label or "X")


class ControlledPhase(CVOperation):
    r"""
    Controlled phase operation.

    .. math::
           \text{CZ}(s) =  \iint dx dy \: e^{i sxy/\hbar} \ket{x,y}\bra{x,y}
           = e^{i s \: \hat{x} \otimes \hat{x}/\hbar}.

    **Details:**

    * Number of wires: 2
    * Number of parameters: 1
    * Gradient recipe: :math:`\frac{d}{ds}f(\text{CZ}(s)) = \frac{1}{2 a} \left[f(\text{CZ}(s+a)) - f(\text{CZ}(s-a))\right]`,
      where :math:`a` is an arbitrary real number (:math:`0.1` by default) and
      :math:`f` is an expectation value depending on :math:`\text{CZ}(s)`.

    * Heisenberg representation:

      .. math:: M = \begin{bmatrix}
            1 & 0 & 0 & 0 & 0 \\
            0 & 1 & 0 & 0 & 0 \\
            0 & 0 & 1 & s & 0 \\
            0 & 0 & 0 & 1 & 0 \\
            0 & s & 0 & 0 & 1
        \end{bmatrix}

    Args:
        s (float):  phase shift multiplier
        wires (Sequence[int] or int): the wire the operation acts on
        do_queue (bool): Indicates whether the operator should be
            immediately pushed into the Operator queue (optional)
        id (str or None): String representing the operation (optional)
    """
    num_params = 1
    num_wires = 2
    grad_method = "A"

    shift = 0.1
    multiplier = 0.5 / shift
    a = 1
    grad_recipe = ([[multiplier, a, shift], [-multiplier, a, -shift]],)

<<<<<<< HEAD
    def __init__(self, s, wires, do_queue=True, id=None):
        super().__init__(s, wires=wires, do_queue=do_queue, id=id)

    @property
    def num_params(self):
        return 1

=======
>>>>>>> c6d5cc4d
    @staticmethod
    def _heisenberg_rep(p):
        U = np.identity(5)
        U[2, 3] = p[0]
        U[4, 1] = p[0]
        return U

    def adjoint(self, do_queue=True):
        return ControlledPhase(-self.parameters[0], wires=self.wires, do_queue=do_queue)

    def label(self, decimals=None, base_label=None):
        return super().label(decimals=decimals, base_label=base_label or "Z")


class Kerr(CVOperation):
    r"""
    Kerr interaction.

    .. math::
        K(\kappa) = e^{i \kappa \hat{n}^2}.

    **Details:**

    * Number of wires: 1
    * Number of parameters: 1
    * Gradient recipe: None (uses finite difference)

    Args:
        kappa (float): parameter
        wires (Sequence[int] or int): the wire the operation acts on
        do_queue (bool): Indicates whether the operator should be
            immediately pushed into the Operator queue (optional)
        id (str or None): String representing the operation (optional)
    """
    num_params = 1
    num_wires = 1
    grad_method = "F"

<<<<<<< HEAD
    def __init__(self, kappa, wires, do_queue=True, id=None):
        super().__init__(kappa, wires=wires, do_queue=do_queue, id=id)

    @property
    def num_params(self):
        return 1

=======
>>>>>>> c6d5cc4d
    def adjoint(self, do_queue=True):
        return Kerr(-self.parameters[0], wires=self.wires, do_queue=do_queue)


class CrossKerr(CVOperation):
    r"""
    Cross-Kerr interaction.

    .. math::
        CK(\kappa) = e^{i \kappa \hat{n}_1\hat{n}_2}.

    **Details:**

    * Number of wires: 2
    * Number of parameters: 1
    * Gradient recipe: None (uses finite difference)

    Args:
        kappa (float): parameter
        wires (Sequence[int] or int): the wire the operation acts on
        do_queue (bool): Indicates whether the operator should be
            immediately pushed into the Operator queue (optional)
        id (str or None): String representing the operation (optional)
    """
    num_params = 1
    num_wires = 2
    grad_method = "F"

<<<<<<< HEAD
    def __init__(self, kappa, wires, do_queue=True, id=None):
        super().__init__(kappa, wires=wires, do_queue=do_queue, id=id)

    @property
    def num_params(self):
        return 1

=======
>>>>>>> c6d5cc4d
    def adjoint(self, do_queue=True):
        return CrossKerr(-self.parameters[0], wires=self.wires, do_queue=do_queue)


class CubicPhase(CVOperation):
    r"""
    Cubic phase shift.

    .. math::
        V(\gamma) = e^{i \frac{\gamma}{3} \hat{x}^3/\hbar}.

    **Details:**

    * Number of wires: 1
    * Number of parameters: 1
    * Gradient recipe: None (uses finite difference)

    Args:
        gamma (float): parameter
        wires (Sequence[int] or int): the wire the operation acts on
        do_queue (bool): Indicates whether the operator should be
            immediately pushed into the Operator queue (optional)
        id (str or None): String representing the operation (optional)
    """
    num_params = 1
    num_wires = 1
    grad_method = "F"

<<<<<<< HEAD
    def __init__(self, gamma, wires, do_queue=True, id=None):
        super().__init__(gamma, wires=wires, do_queue=do_queue, id=id)

    @property
    def num_params(self):
        return 1

=======
>>>>>>> c6d5cc4d
    def adjoint(self, do_queue=True):
        return CubicPhase(-self.parameters[0], wires=self.wires, do_queue=do_queue)

    def label(self, decimals=None, base_label=None):
        return super().label(decimals=decimals, base_label=base_label or "V")


class InterferometerUnitary(CVOperation):
    r"""
    A linear interferometer transforming the bosonic operators according to
    the unitary matrix :math:`U`.

    .. note::

        This operation implements a **fixed** linear interferometer given a known
        unitary matrix.

        If you instead wish to parameterize the interferometer,
        and calculate the gradient/optimize with respect to these parameters,
        consider instead the :func:`pennylane.template.Interferometer` template,
        which constructs an interferometer from a combination of beamsplitters
        and rotation gates.

    **Details:**

    * Number of wires: Any
    * Number of parameters: 1
    * Gradient recipe: None
    * Heisenberg representation:

      .. math:: M = \begin{bmatrix}
        1 & 0\\
        0 & S\\
        \end{bmatrix}

    where :math:`S` is the Gaussian symplectic transformation representing the interferometer.

    Args:
        U (array): A shape ``(len(wires), len(wires))`` complex unitary matrix
        wires (Sequence[int] or int): the wires the operation acts on
        do_queue (bool): Indicates whether the operator should be
            immediately pushed into the Operator queue (optional)
        id (str or None): String representing the operation (optional)
    """
    num_params = 1
    num_wires = AnyWires
    grad_method = None
    grad_recipe = None

<<<<<<< HEAD
    def __init__(self, U, wires, do_queue=True, id=None):
        super().__init__(U, wires=wires, do_queue=do_queue, id=id)

    @property
    def num_params(self):
        return 1

=======
>>>>>>> c6d5cc4d
    @staticmethod
    def _heisenberg_rep(p):
        N = len(p[0])
        A = p[0].real
        B = p[0].imag

        rows = np.arange(2 * N).reshape(2, -1).T.flatten()
        S = np.vstack([np.hstack([A, -B]), np.hstack([B, A])])[:, rows][rows]

        M = np.eye(2 * N + 1)
        M[1 : 2 * N + 1, 1 : 2 * N + 1] = S
        return M

    def adjoint(self, do_queue=True):
        U = self.parameters[0]
        return InterferometerUnitary(
            qml_math.T(qml_math.conj(U)), wires=self.wires, do_queue=do_queue
        )

    def label(self, decimals=None, base_label=None):
        return super().label(decimals=decimals, base_label=base_label or "U")


# =============================================================================
# State preparation
# =============================================================================

# TODO: put Heisenberg reps of state preparations in docstrings?


class CoherentState(CVOperation):
    r"""
    Prepares a coherent state.

    **Details:**

    * Number of wires: 1
    * Number of parameters: 2
    * Gradient recipe: None (uses finite difference)

    Args:
        a (float): displacement magnitude :math:`r=|\alpha|`
        phi (float): phase angle :math:`\phi`
        wires (Sequence[int] or int): the wire the operation acts on
        do_queue (bool): Indicates whether the operator should be
            immediately pushed into the Operator queue (optional)
        id (str or None): String representing the operation (optional)
    """
    num_params = 2
    num_wires = 1
    grad_method = "F"

<<<<<<< HEAD
    def __init__(self, a, phi, wires, do_queue=True, id=None):
        super().__init__(a, phi, wires=wires, do_queue=do_queue, id=id)

    @property
    def num_params(self):
        return 2

=======
>>>>>>> c6d5cc4d

class SqueezedState(CVOperation):
    r"""
    Prepares a squeezed vacuum state.

    **Details:**

    * Number of wires: 1
    * Number of parameters: 2
    * Gradient recipe: None (uses finite difference)

    Args:
        r (float): squeezing magnitude
        phi (float): squeezing angle :math:`\phi`
        wires (Sequence[int] or int): the wire the operation acts on
        do_queue (bool): Indicates whether the operator should be
            immediately pushed into the Operator queue (optional)
        id (str or None): String representing the operation (optional)
    """
    num_params = 2
    num_wires = 1
    grad_method = "F"

<<<<<<< HEAD
    def __init__(self, r, phi, wires, do_queue=True, id=None):
        super().__init__(r, phi, wires=wires, do_queue=do_queue, id=id)

    @property
    def num_params(self):
        return 2

=======
>>>>>>> c6d5cc4d

class DisplacedSqueezedState(CVOperation):
    r"""
    Prepares a displaced squeezed vacuum state.

    A displaced squeezed state is prepared by squeezing a vacuum state, and
    then applying a displacement operator,

    .. math::
       \ket{\alpha,z} = D(\alpha)\ket{0,z} = D(\alpha)S(z)\ket{0},

    with the displacement parameter :math:`\alpha=ae^{i\phi_a}` and the squeezing parameter :math:`z=re^{i\phi_r}`.

    **Details:**

    * Number of wires: 1
    * Number of parameters: 4
    * Gradient recipe: None (uses finite difference)

    Args:
        a (float): displacement magnitude :math:`a=|\alpha|`
        phi_a (float): displacement angle :math:`\phi_a`
        r (float): squeezing magnitude :math:`r=|z|`
        phi_r (float): squeezing angle :math:`\phi_r`
        wires (Sequence[int] or int): the wire the operation acts on
        do_queue (bool): Indicates whether the operator should be
            immediately pushed into the Operator queue (optional)
        id (str or None): String representing the operation (optional)
    """
    num_params = 4
    num_wires = 1
    grad_method = "F"

<<<<<<< HEAD
    def __init__(self, a, phi_a, r, phi_r, wires, do_queue=True, id=None):
        super().__init__(a, phi_a, r, phi_r, wires=wires, do_queue=do_queue, id=id)

    @property
    def num_params(self):
        return 4

=======
>>>>>>> c6d5cc4d

class ThermalState(CVOperation):
    r"""
    Prepares a thermal state.

    **Details:**

    * Number of wires: 1
    * Number of parameters: 1
    * Gradient recipe: None (uses finite difference)

    Args:
        nbar (float): mean thermal population of the mode
        wires (Sequence[int] or int): the wire the operation acts on
        do_queue (bool): Indicates whether the operator should be
            immediately pushed into the Operator queue (optional)
        id (str or None): String representing the operation (optional)
    """
    num_params = 1
    num_wires = 1
    grad_method = "F"

<<<<<<< HEAD
    def __init__(self, nbar, wires, do_queue=True, id=None):
        super().__init__(nbar, wires=wires, do_queue=do_queue, id=id)

    @property
    def num_params(self):
        return 1

=======
>>>>>>> c6d5cc4d
    def label(self, decimals=None, base_label=None):
        return super().label(decimals=decimals, base_label=base_label or "Thermal")


class GaussianState(CVOperation):
    r"""
    Prepare subsystems in a given Gaussian state.

    **Details:**

    * Number of wires: Any
    * Number of parameters: 2
    * Gradient recipe: None

    Args:
        V (array): the :math:`2N\times 2N` (real and positive definite) covariance matrix
        r (array): a length :math:`2N` vector of means, of the
            form :math:`(\x_0,\dots,\x_{N-1},\p_0,\dots,\p_{N-1})`
        wires (Sequence[int] or int): the wire the operation acts on
        do_queue (bool): Indicates whether the operator should be
            immediately pushed into the Operator queue (optional)
        id (str or None): String representing the operation (optional)
    """
    num_params = 2
    num_wires = AnyWires
    grad_method = "F"

<<<<<<< HEAD
    def __init__(self, V, r, wires, do_queue=True, id=None):
        super().__init__(V, r, wires=wires, do_queue=do_queue, id=id)

    @property
    def num_params(self):
        return 2

=======
>>>>>>> c6d5cc4d
    def label(self, decimals=None, base_label=None):
        return super().label(decimals=decimals, base_label=base_label or "Gaussian")


class FockState(CVOperation):
    r"""
    Prepares a single Fock state.

    **Details:**

    * Number of wires: 1
    * Number of parameters: 1
    * Gradient recipe: None (not differentiable)

    Args:
        n (int): Fock state to prepare
        wires (Sequence[int] or int): the wire the operation acts on
        do_queue (bool): Indicates whether the operator should be
            immediately pushed into the Operator queue (optional)
        id (str or None): String representing the operation (optional)
    """
    num_params = 1
    num_wires = 1
    grad_method = None

<<<<<<< HEAD
    def __init__(self, n, wires, do_queue=True, id=None):
        super().__init__(n, wires=wires, do_queue=do_queue, id=id)

    @property
    def num_params(self):
        return 1

=======
>>>>>>> c6d5cc4d
    def label(self, decimals=None, base_label=None):
        r"""A customizable string representation of the operator.

        Args:
            decimals=None (int): If ``None``, no parameters are included. Else,
                specifies how to round the parameters.
            base_label=None (str): overwrite the non-parameter component of the label

        Returns:
            str: label to use in drawings

        **Example:**

        >>> qml.FockState(7, wires=0).label()
        '|7⟩'

        """
        if base_label is not None:
            if decimals is None:
                return base_label
            p = format(qml_math.asarray(self.parameters[0]), ".0f")
            return base_label + f"\n({p})"
        return f"|{qml_math.asarray(self.parameters[0])}⟩"


class FockStateVector(CVOperation):
    r"""
    Prepare subsystems using the given ket vector in the Fock basis.

    **Details:**

    * Number of wires: Any
    * Number of parameters: 1
    * Gradient recipe: None (uses finite difference)

    Args:
        state (array): a single ket vector, for single mode state preparation,
            or a multimode ket, with one array dimension per mode
        wires (Sequence[int] or int): the wire the operation acts on
        do_queue (bool): Indicates whether the operator should be
            immediately pushed into the Operator queue (optional)
        id (str or None): String representing the operation (optional)

    .. UsageDetails::

        For a single mode with cutoff dimension :math:`N`, the input is a
        1-dimensional vector of length :math:`N`.

        .. code-block::

            dev_fock = qml.device("strawberryfields.fock", wires=4, cutoff_dim=4)

            state = np.array([0, 0, 1, 0])

            @qml.qnode(dev_fock)
            def circuit():
                qml.FockStateVector(state, wires=0)
                return qml.expval(qml.NumberOperator(wires=0))

        For multiple modes, the input is the tensor product of single mode
        kets. For example, given a set of :math:`M` single mode vectors of
        length :math:`N`, the input should have shape ``(N, ) * M``.

        .. code-block::

            used_wires = [0, 3]
            cutoff_dim = 5

            dev_fock = qml.device("strawberryfields.fock", wires=4, cutoff_dim=cutoff_dim)

            state_1 = np.array([0, 1, 0, 0, 0])
            state_2 = np.array([0, 0, 0, 1, 0])

            combined_state = np.kron(state_1, state_2).reshape(
                (cutoff_dim, ) * len(used_wires)
            )

            @qml.qnode(dev_fock)
            def circuit():
                qml.FockStateVector(combined_state, wires=used_wires)
                return qml.expval(qml.NumberOperator(wires=0))

    """
    num_params = 1
    num_wires = AnyWires
    grad_method = "F"

<<<<<<< HEAD
    def __init__(self, state, wires, do_queue=True, id=None):
        super().__init__(state, wires=wires, do_queue=do_queue, id=id)

    @property
    def num_params(self):
        return 1

=======
>>>>>>> c6d5cc4d
    def label(self, decimals=None, base_label=None):
        r"""A customizable string representation of the operator.

        Args:
            decimals=None (int): If ``None``, no parameters are included. Else,
                specifies how to round the parameters.
            base_label=None (str): overwrite the non-parameter component of the label

        Returns:
            str: label to use in drawings

        **Example:**

        >>> qml.FockStateVector([1,2,3], wires=(0,1,2)).label()
        '|123⟩'

        """
        if base_label is not None:
            return base_label
        basis_string = "".join(str(int(i)) for i in self.parameters[0])
        return f"|{basis_string}⟩"


class FockDensityMatrix(CVOperation):
    r"""
    Prepare subsystems using the given density matrix in the Fock basis.

    **Details:**

    * Number of wires: Any
    * Number of parameters: 1
    * Gradient recipe: None (uses finite difference)

    Args:
        state (array): a single mode matrix :math:`\rho_{ij}`, or
            a multimode tensor :math:`\rho_{ij,kl,\dots,mn}`, with two indices per mode
        wires (Sequence[int] or int): the wire the operation acts on
        do_queue (bool): Indicates whether the operator should be
            immediately pushed into the Operator queue (optional)
        id (str or None): String representing the operation (optional)
    """
    num_params = 1
    num_wires = AnyWires
    grad_method = "F"

<<<<<<< HEAD
    def __init__(self, state, wires, do_queue=True, id=None):
        super().__init__(state, wires=wires, do_queue=do_queue, id=id)

    @property
    def num_params(self):
        return 1

=======
>>>>>>> c6d5cc4d

class CatState(CVOperation):
    r"""
    Prepares a cat state.

    A cat state is the coherent superposition of two coherent states,

    .. math::
       \ket{\text{cat}(\alpha)} = \frac{1}{N} (\ket{\alpha} +e^{ip\pi} \ket{-\alpha}),

    where :math:`\ket{\pm\alpha} = D(\pm\alpha)\ket{0}` are coherent states with displacement
    parameters :math:`\pm\alpha=\pm ae^{i\phi}` and
    :math:`N = \sqrt{2 (1+\cos(p\pi)e^{-2|\alpha|^2})}` is the normalization factor.

    **Details:**

    * Number of wires: 1
    * Number of parameters: 3
    * Gradient recipe: None (uses finite difference)

    Args:
        a (float): displacement magnitude :math:`a=|\alpha|`
        phi (float): displacement angle :math:`\phi`
        p (float): parity, where :math:`p=0` corresponds to an even
            cat state, and :math:`p=1` an odd cat state.
        wires (Sequence[int] or int): the wire the operation acts on
        do_queue (bool): Indicates whether the operator should be
            immediately pushed into the Operator queue (optional)
        id (str or None): String representing the operation (optional)
    """
    num_params = 3
    num_wires = 1
    grad_method = "F"

<<<<<<< HEAD
    def __init__(self, a, phi, p, wires, do_queue=True, id=None):
        super().__init__(a, phi, p, wires=wires, do_queue=do_queue, id=id)

    @property
    def num_params(self):
        return 3

=======
>>>>>>> c6d5cc4d

# =============================================================================
# Observables
# =============================================================================


class NumberOperator(CVObservable):
    r"""
    The photon number observable :math:`\langle \hat{n}\rangle`.

    The number operator is defined as
    :math:`\hat{n} = \a^\dagger \a = \frac{1}{2\hbar}(\x^2 +\p^2) -\I/2`.

    When used with the :func:`~.expval` function, the mean
    photon number :math:`\braket{\hat{n}}` is returned.

    **Details:**

    * Number of wires: 1
    * Number of parameters: 0
    * Observable order: 2nd order in the quadrature operators
    * Heisenberg representation:

      .. math:: M = \frac{1}{2\hbar}\begin{bmatrix}
            -\hbar & 0 & 0\\
            0 & 1 & 0\\
            0 & 0 & 1
        \end{bmatrix}

    Args:
        wires (Sequence[int] or int): the wire the operation acts on
    """
    num_params = 0
    num_wires = 1

    ev_order = 2

<<<<<<< HEAD
    def __init__(self, wires):
        super().__init__(wires=wires)

    @property
    def num_params(self):
        return 0

=======
>>>>>>> c6d5cc4d
    @staticmethod
    def _heisenberg_rep(p):
        hbar = 2
        return np.diag([-0.5, 0.5 / hbar, 0.5 / hbar])

    def label(self, decimals=None, base_label=None):
        return base_label or "n"


class TensorN(CVObservable):
    r"""
    The tensor product of the :class:`~.NumberOperator` acting on different wires.

    If a single wire is defined, returns a :class:`~.NumberOperator` instance for convenient gradient computations.

    When used with the :func:`~.expval` function, the expectation value
    :math:`\langle \hat{n}_{i_0} \hat{n}_{i_1}\dots \hat{n}_{i_{N-1}}\rangle`
    for a (sub)set of modes :math:`[i_0, i_1, \dots, i_{N-1}]` of the system is
    returned.

    **Details:**

    * Number of wires: Any
    * Number of parameters: 0

    Args:
        wires (Sequence[int] or int): the wire the operation acts on

    .. UsageDetails::

        Example for multiple modes:

        >>> cv_obs = qml.TensorN(wires=[0, 1])
        >>> cv_obs
        TensorN(wires=[0, 1])
        >>> cv_obs.ev_order is None
        True

        Example for a single mode (yields a :class:`~.NumberOperator`):

        >>> cv_obs = qml.TensorN(wires=[1])
        >>> cv_obs
        NumberOperator(wires=[1])
        >>> cv_obs.ev_order
        2
    """
    num_params = 0
    num_wires = AnyWires
    ev_order = None

    def __init__(self, wires):
        super().__init__(wires=wires)

    def __new__(cls, wires=None):
        # Custom definition for __new__ needed such that a NumberOperator can
        # be returned when a single mode is defined

        if wires is not None and (isinstance(wires, int) or len(wires) == 1):
            return NumberOperator(wires=wires)

        return super().__new__(cls)

    def label(self, decimals=None, base_label=None):
        if base_label is not None:
            return base_label
        return "⊗".join("n" for _ in self.wires)


class X(CVObservable):
    r"""
    The position quadrature observable :math:`\hat{x}`.

    When used with the :func:`~.expval` function, the position expectation
    value :math:`\braket{\hat{x}}` is returned. This corresponds to
    the mean displacement in the phase space along the :math:`x` axis.

    **Details:**

    * Number of wires: 1
    * Number of parameters: 0
    * Observable order: 1st order in the quadrature operators
    * Heisenberg representation:

      .. math:: d = [0, 1, 0]

    Args:
        wires (Sequence[int] or int): the wire the operation acts on
    """
    num_params = 0
    num_wires = 1

    ev_order = 1

<<<<<<< HEAD
    def __init__(self, wires):
        super().__init__(wires=wires)

    @property
    def num_params(self):
        return 0

=======
>>>>>>> c6d5cc4d
    @staticmethod
    def _heisenberg_rep(p):
        return np.array([0, 1, 0])


class P(CVObservable):
    r"""
    The momentum quadrature observable :math:`\hat{p}`.

    When used with the :func:`~.expval` function, the momentum expectation
    value :math:`\braket{\hat{p}}` is returned. This corresponds to
    the mean displacement in the phase space along the :math:`p` axis.

    **Details:**

    * Number of wires: 1
    * Number of parameters: 0
    * Observable order: 1st order in the quadrature operators
    * Heisenberg representation:

      .. math:: d = [0, 0, 1]

    Args:
        wires (Sequence[int] or int): the wire the operation acts on
    """
    num_params = 0
    num_wires = 1

    ev_order = 1

<<<<<<< HEAD
    def __init__(self, wires):
        super().__init__(wires=wires)

    @property
    def num_params(self):
        return 0

=======
>>>>>>> c6d5cc4d
    @staticmethod
    def _heisenberg_rep(p):
        return np.array([0, 0, 1])


class QuadOperator(CVObservable):
    r"""
    The generalized quadrature observable :math:`\x_\phi = \x cos\phi+\p\sin\phi`.

    When used with the :func:`~.expval` function, the expectation
    value :math:`\braket{\hat{\x_\phi}}` is returned. This corresponds to
    the mean displacement in the phase space along axis at angle :math:`\phi`.

    **Details:**

    * Number of wires: 1
    * Number of parameters: 1
    * Observable order: 1st order in the quadrature operators
    * Heisenberg representation:

      .. math:: d = [0, \cos\phi, \sin\phi]

    Args:
        phi (float): axis in the phase space at which to calculate
            the generalized quadrature observable
        wires (Sequence[int] or int): the wire the operation acts on
        do_queue (bool): Indicates whether the operator should be
            immediately pushed into the Operator queue (optional)
        id (str or None): String representing the operation (optional)
    """
    num_params = 1
    num_wires = 1

    grad_method = "A"
    ev_order = 1

<<<<<<< HEAD
    def __init__(self, phi, wires, do_queue=True, id=None):
        super().__init__(phi, wires=wires, do_queue=do_queue, id=id)

    @property
    def num_params(self):
        return 1

=======
>>>>>>> c6d5cc4d
    @staticmethod
    def _heisenberg_rep(p):
        phi = p[0]
        return np.array([0, math.cos(phi), math.sin(phi)])  # TODO check

    def label(self, decimals=None, base_label=None):
        r"""A customizable string representation of the operator.

        Args:
            decimals=None (int): If ``None``, no parameters are included. Else,
                specifies how to round the parameters.
            base_label=None (str): overwrite the non-parameter component of the label

        Returns:
            str: label to use in drawings

        **Example:**

        >>> op = qml.QuadOperator(1.234, wires=0)
        >>> op.label()
        'cos(φ)x\n+sin(φ)p'
        >>> op.label(decimals=2)
        'cos(1.23)x\n+sin(1.23)p'
        >>> op.label(base_label="Quad", decimals=2)
        'Quad\n(1.23)'

        """

        if base_label is not None:
            return super().label(decimals=decimals, base_label=base_label)

        if decimals is None:
            p = "φ"
        else:
            p = format(qml_math.array(self.parameters[0]), f".{decimals}f")
        return f"cos({p})x\n+sin({p})p"


class PolyXP(CVObservable):
    r"""
    An arbitrary second-order polynomial observable.

    Represents an arbitrary observable :math:`P(\x,\p)` that is a second order
    polynomial in the basis :math:`\mathbf{r} = (\I, \x_0, \p_0, \x_1, \p_1, \ldots)`.

    For first-order observables the representation is a real vector
    :math:`\mathbf{d}` such that :math:`P(\x,\p) = \mathbf{d}^T \mathbf{r}`.

    For second-order observables the representation is a real symmetric
    matrix :math:`A` such that :math:`P(\x,\p) = \mathbf{r}^T A \mathbf{r}`.

    Used for evaluating arbitrary order-2 CV expectation values of
    :class:`~.pennylane.tape.CVParamShiftTape`.

    **Details:**

    * Number of wires: Any
    * Number of parameters: 1
    * Observable order: 2nd order in the quadrature operators
    * Heisenberg representation: :math:`A`

    Args:
        q (array[float]): expansion coefficients
        wires (Sequence[int] or int): the wire the operation acts on
        do_queue (bool): Indicates whether the operator should be
            immediately pushed into the Operator queue (optional)
        id (str or None): String representing the operation (optional)

    """
    num_params = 1
    num_wires = AnyWires

    grad_method = "F"
    ev_order = 2

<<<<<<< HEAD
    def __init__(self, q, wires, do_queue=True, id=None):
        super().__init__(q, wires=wires, do_queue=do_queue, id=id)

    @property
    def num_params(self):
        return 1

=======
>>>>>>> c6d5cc4d
    @staticmethod
    def _heisenberg_rep(p):
        return p[0]


class FockStateProjector(CVObservable):
    r"""
    The number state observable :math:`\ket{n}\bra{n}`.

    Represents the non-Gaussian number state observable

    .. math:: \ket{n}\bra{n} = \ket{n_0, n_1, \dots, n_P}\bra{n_0, n_1, \dots, n_P}

    where :math:`n_i` is the occupation number of the :math:`i` th wire.

    The expectation of this observable is

    .. math::
        E[\ket{n}\bra{n}] = \text{Tr}(\ket{n}\bra{n}\rho)
        = \text{Tr}(\braketT{n}{\rho}{n})
        = \braketT{n}{\rho}{n}

    corresponding to the probability of measuring the quantum state in the state
    :math:`\ket{n}=\ket{n_0, n_1, \dots, n_P}`.

    .. note::

        If ``expval(FockStateProjector)`` is applied to a subset of wires,
        the unaffected wires are traced out prior to the expectation value
        calculation.

    **Details:**

    * Number of wires: Any
    * Number of parameters: 1
    * Observable order: None (non-Gaussian)

    Args:
        n (array): Array of non-negative integers representing the number state
            observable :math:`\ket{n}\bra{n}=\ket{n_0, n_1, \dots, n_P}\bra{n_0, n_1, \dots, n_P}`.

            For example, to return the observable :math:`\ket{0,4,2}\bra{0,4,2}` acting on
            wires 0, 1, and 3 of a QNode, you would call ``FockStateProjector(np.array([0, 4, 2], wires=[0, 1, 3]))``.

            Note that ``len(n)==len(wires)``, and that ``len(n)`` cannot exceed the
            total number of wires in the QNode.
        wires (Sequence[int] or int): the wire the operation acts on
        do_queue (bool): Indicates whether the operator should be
            immediately pushed into the Operator queue (optional)
        id (str or None): String representing the operation (optional)
    """
    num_params = 1
    num_wires = AnyWires

    grad_method = None
    ev_order = None

<<<<<<< HEAD
    def __init__(self, n, wires, do_queue=True, id=None):
        super().__init__(n, wires=wires, do_queue=do_queue, id=id)

    @property
    def num_params(self):
        return 1

=======
>>>>>>> c6d5cc4d
    def label(self, decimals=None, base_label=None):
        r"""A customizable string representation of the operator.

        Args:
            decimals=None (int): If ``None``, no parameters are included. Else,
                specifies how to round the parameters.
            base_label=None (str): overwrite the non-parameter component of the label

        Returns:
            str: label to use in drawings

        **Example:**

        >>> qml.FockStateProjector([1,2,3], wires=(0,1,2)).label()
        '|123⟩⟨123|'

        """

        if base_label is not None:
            return super().label(decimals=decimals, base_label=base_label)

        basis_string = "".join(str(int(i)) for i in self.parameters[0])
        return f"|{basis_string}⟩⟨{basis_string}|"


ops = {
    "Identity",
    "Beamsplitter",
    "ControlledAddition",
    "ControlledPhase",
    "Displacement",
    "Kerr",
    "CrossKerr",
    "QuadraticPhase",
    "Rotation",
    "Squeezing",
    "TwoModeSqueezing",
    "CubicPhase",
    "InterferometerUnitary",
    "CatState",
    "CoherentState",
    "FockDensityMatrix",
    "DisplacedSqueezedState",
    "FockState",
    "FockStateVector",
    "SqueezedState",
    "ThermalState",
    "GaussianState",
}


obs = {"QuadOperator", "NumberOperator", "TensorN", "P", "X", "PolyXP", "FockStateProjector"}


__all__ = list(ops | obs)<|MERGE_RESOLUTION|>--- conflicted
+++ resolved
@@ -105,16 +105,9 @@
     num_wires = 1
     grad_method = "A"
 
-<<<<<<< HEAD
     def __init__(self, phi, wires, do_queue=True, id=None):
         super().__init__(phi, wires=wires, do_queue=do_queue, id=id)
 
-    @property
-    def num_params(self):
-        return 1
-
-=======
->>>>>>> c6d5cc4d
     @staticmethod
     def _heisenberg_rep(p):
         return _rotation(p[0])
@@ -167,16 +160,9 @@
     a = 1
     grad_recipe = ([[multiplier, a, shift], [-multiplier, a, -shift]], None)
 
-<<<<<<< HEAD
     def __init__(self, r, phi, wires, do_queue=True, id=None):
         super().__init__(r, phi, wires=wires, do_queue=do_queue, id=id)
 
-    @property
-    def num_params(self):
-        return 2
-
-=======
->>>>>>> c6d5cc4d
     @staticmethod
     def _heisenberg_rep(p):
         R = _rotation(p[1] / 2)
@@ -231,20 +217,11 @@
     a = 1
     grad_recipe = ([[multiplier, a, shift], [-multiplier, a, -shift]], None)
 
-<<<<<<< HEAD
     def __init__(self, a, phi, wires, do_queue=True, id=None):
         super().__init__(a, phi, wires=wires, do_queue=do_queue, id=id)
 
-    @property
-    def num_params(self):
-        return 2
-
-=======
->>>>>>> c6d5cc4d
     @staticmethod
     def _heisenberg_rep(p):
-        c = math.cos(p[1])
-        s = math.sin(p[1])
         scale = 2  # sqrt(2 * hbar)
         return np.array([[1, 0, 0], [scale * c * p[0], 1, 0], [scale * s * p[0], 0, 1]])
 
@@ -296,16 +273,9 @@
     num_wires = 2
     grad_method = "A"
 
-<<<<<<< HEAD
     def __init__(self, theta, phi, wires, do_queue=True, id=None):
         super().__init__(theta, phi, wires=wires, do_queue=do_queue, id=id)
 
-    @property
-    def num_params(self):
-        return 2
-
-=======
->>>>>>> c6d5cc4d
     # For the beamsplitter, both parameters are rotation-like
     @staticmethod
     def _heisenberg_rep(p):
@@ -372,16 +342,9 @@
     a = 1
     grad_recipe = ([[multiplier, a, shift], [-multiplier, a, -shift]], None)
 
-<<<<<<< HEAD
     def __init__(self, r, phi, wires, do_queue=True, id=None):
         super().__init__(r, phi, wires=wires, do_queue=do_queue, id=id)
 
-    @property
-    def num_params(self):
-        return 2
-
-=======
->>>>>>> c6d5cc4d
     @staticmethod
     def _heisenberg_rep(p):
         R = _rotation(p[1], bare=True)
@@ -443,16 +406,9 @@
     a = 1
     grad_recipe = ([[multiplier, a, shift], [-multiplier, a, -shift]],)
 
-<<<<<<< HEAD
     def __init__(self, s, wires, do_queue=True, id=None):
         super().__init__(s, wires=wires, do_queue=do_queue, id=id)
 
-    @property
-    def num_params(self):
-        return 1
-
-=======
->>>>>>> c6d5cc4d
     @staticmethod
     def _heisenberg_rep(p):
         U = np.identity(3)
@@ -505,16 +461,9 @@
     a = 1
     grad_recipe = ([[multiplier, a, shift], [-multiplier, a, -shift]],)
 
-<<<<<<< HEAD
     def __init__(self, s, wires, do_queue=True, id=None):
         super().__init__(s, wires=wires, do_queue=do_queue, id=id)
 
-    @property
-    def num_params(self):
-        return 1
-
-=======
->>>>>>> c6d5cc4d
     @staticmethod
     def _heisenberg_rep(p):
         U = np.identity(5)
@@ -571,16 +520,9 @@
     a = 1
     grad_recipe = ([[multiplier, a, shift], [-multiplier, a, -shift]],)
 
-<<<<<<< HEAD
     def __init__(self, s, wires, do_queue=True, id=None):
         super().__init__(s, wires=wires, do_queue=do_queue, id=id)
 
-    @property
-    def num_params(self):
-        return 1
-
-=======
->>>>>>> c6d5cc4d
     @staticmethod
     def _heisenberg_rep(p):
         U = np.identity(5)
@@ -619,16 +561,9 @@
     num_wires = 1
     grad_method = "F"
 
-<<<<<<< HEAD
     def __init__(self, kappa, wires, do_queue=True, id=None):
         super().__init__(kappa, wires=wires, do_queue=do_queue, id=id)
 
-    @property
-    def num_params(self):
-        return 1
-
-=======
->>>>>>> c6d5cc4d
     def adjoint(self, do_queue=True):
         return Kerr(-self.parameters[0], wires=self.wires, do_queue=do_queue)
 
@@ -657,16 +592,9 @@
     num_wires = 2
     grad_method = "F"
 
-<<<<<<< HEAD
     def __init__(self, kappa, wires, do_queue=True, id=None):
         super().__init__(kappa, wires=wires, do_queue=do_queue, id=id)
 
-    @property
-    def num_params(self):
-        return 1
-
-=======
->>>>>>> c6d5cc4d
     def adjoint(self, do_queue=True):
         return CrossKerr(-self.parameters[0], wires=self.wires, do_queue=do_queue)
 
@@ -695,16 +623,9 @@
     num_wires = 1
     grad_method = "F"
 
-<<<<<<< HEAD
     def __init__(self, gamma, wires, do_queue=True, id=None):
         super().__init__(gamma, wires=wires, do_queue=do_queue, id=id)
 
-    @property
-    def num_params(self):
-        return 1
-
-=======
->>>>>>> c6d5cc4d
     def adjoint(self, do_queue=True):
         return CubicPhase(-self.parameters[0], wires=self.wires, do_queue=do_queue)
 
@@ -754,16 +675,9 @@
     grad_method = None
     grad_recipe = None
 
-<<<<<<< HEAD
     def __init__(self, U, wires, do_queue=True, id=None):
         super().__init__(U, wires=wires, do_queue=do_queue, id=id)
 
-    @property
-    def num_params(self):
-        return 1
-
-=======
->>>>>>> c6d5cc4d
     @staticmethod
     def _heisenberg_rep(p):
         N = len(p[0])
@@ -816,16 +730,9 @@
     num_wires = 1
     grad_method = "F"
 
-<<<<<<< HEAD
     def __init__(self, a, phi, wires, do_queue=True, id=None):
         super().__init__(a, phi, wires=wires, do_queue=do_queue, id=id)
 
-    @property
-    def num_params(self):
-        return 2
-
-=======
->>>>>>> c6d5cc4d
 
 class SqueezedState(CVOperation):
     r"""
@@ -849,16 +756,9 @@
     num_wires = 1
     grad_method = "F"
 
-<<<<<<< HEAD
     def __init__(self, r, phi, wires, do_queue=True, id=None):
         super().__init__(r, phi, wires=wires, do_queue=do_queue, id=id)
 
-    @property
-    def num_params(self):
-        return 2
-
-=======
->>>>>>> c6d5cc4d
 
 class DisplacedSqueezedState(CVOperation):
     r"""
@@ -892,16 +792,9 @@
     num_wires = 1
     grad_method = "F"
 
-<<<<<<< HEAD
     def __init__(self, a, phi_a, r, phi_r, wires, do_queue=True, id=None):
         super().__init__(a, phi_a, r, phi_r, wires=wires, do_queue=do_queue, id=id)
 
-    @property
-    def num_params(self):
-        return 4
-
-=======
->>>>>>> c6d5cc4d
 
 class ThermalState(CVOperation):
     r"""
@@ -924,16 +817,9 @@
     num_wires = 1
     grad_method = "F"
 
-<<<<<<< HEAD
     def __init__(self, nbar, wires, do_queue=True, id=None):
         super().__init__(nbar, wires=wires, do_queue=do_queue, id=id)
 
-    @property
-    def num_params(self):
-        return 1
-
-=======
->>>>>>> c6d5cc4d
     def label(self, decimals=None, base_label=None):
         return super().label(decimals=decimals, base_label=base_label or "Thermal")
 
@@ -961,16 +847,9 @@
     num_wires = AnyWires
     grad_method = "F"
 
-<<<<<<< HEAD
     def __init__(self, V, r, wires, do_queue=True, id=None):
         super().__init__(V, r, wires=wires, do_queue=do_queue, id=id)
 
-    @property
-    def num_params(self):
-        return 2
-
-=======
->>>>>>> c6d5cc4d
     def label(self, decimals=None, base_label=None):
         return super().label(decimals=decimals, base_label=base_label or "Gaussian")
 
@@ -996,16 +875,9 @@
     num_wires = 1
     grad_method = None
 
-<<<<<<< HEAD
     def __init__(self, n, wires, do_queue=True, id=None):
         super().__init__(n, wires=wires, do_queue=do_queue, id=id)
 
-    @property
-    def num_params(self):
-        return 1
-
-=======
->>>>>>> c6d5cc4d
     def label(self, decimals=None, base_label=None):
         r"""A customizable string representation of the operator.
 
@@ -1093,16 +965,9 @@
     num_wires = AnyWires
     grad_method = "F"
 
-<<<<<<< HEAD
     def __init__(self, state, wires, do_queue=True, id=None):
         super().__init__(state, wires=wires, do_queue=do_queue, id=id)
 
-    @property
-    def num_params(self):
-        return 1
-
-=======
->>>>>>> c6d5cc4d
     def label(self, decimals=None, base_label=None):
         r"""A customizable string representation of the operator.
 
@@ -1148,16 +1013,9 @@
     num_wires = AnyWires
     grad_method = "F"
 
-<<<<<<< HEAD
     def __init__(self, state, wires, do_queue=True, id=None):
         super().__init__(state, wires=wires, do_queue=do_queue, id=id)
 
-    @property
-    def num_params(self):
-        return 1
-
-=======
->>>>>>> c6d5cc4d
 
 class CatState(CVOperation):
     r"""
@@ -1192,16 +1050,9 @@
     num_wires = 1
     grad_method = "F"
 
-<<<<<<< HEAD
     def __init__(self, a, phi, p, wires, do_queue=True, id=None):
         super().__init__(a, phi, p, wires=wires, do_queue=do_queue, id=id)
 
-    @property
-    def num_params(self):
-        return 3
-
-=======
->>>>>>> c6d5cc4d
 
 # =============================================================================
 # Observables
@@ -1239,16 +1090,9 @@
 
     ev_order = 2
 
-<<<<<<< HEAD
     def __init__(self, wires):
         super().__init__(wires=wires)
 
-    @property
-    def num_params(self):
-        return 0
-
-=======
->>>>>>> c6d5cc4d
     @staticmethod
     def _heisenberg_rep(p):
         hbar = 2
@@ -1342,16 +1186,9 @@
 
     ev_order = 1
 
-<<<<<<< HEAD
     def __init__(self, wires):
         super().__init__(wires=wires)
 
-    @property
-    def num_params(self):
-        return 0
-
-=======
->>>>>>> c6d5cc4d
     @staticmethod
     def _heisenberg_rep(p):
         return np.array([0, 1, 0])
@@ -1382,16 +1219,9 @@
 
     ev_order = 1
 
-<<<<<<< HEAD
     def __init__(self, wires):
         super().__init__(wires=wires)
 
-    @property
-    def num_params(self):
-        return 0
-
-=======
->>>>>>> c6d5cc4d
     @staticmethod
     def _heisenberg_rep(p):
         return np.array([0, 0, 1])
@@ -1428,16 +1258,9 @@
     grad_method = "A"
     ev_order = 1
 
-<<<<<<< HEAD
     def __init__(self, phi, wires, do_queue=True, id=None):
         super().__init__(phi, wires=wires, do_queue=do_queue, id=id)
 
-    @property
-    def num_params(self):
-        return 1
-
-=======
->>>>>>> c6d5cc4d
     @staticmethod
     def _heisenberg_rep(p):
         phi = p[0]
@@ -1513,16 +1336,9 @@
     grad_method = "F"
     ev_order = 2
 
-<<<<<<< HEAD
     def __init__(self, q, wires, do_queue=True, id=None):
         super().__init__(q, wires=wires, do_queue=do_queue, id=id)
 
-    @property
-    def num_params(self):
-        return 1
-
-=======
->>>>>>> c6d5cc4d
     @staticmethod
     def _heisenberg_rep(p):
         return p[0]
@@ -1580,16 +1396,9 @@
     grad_method = None
     ev_order = None
 
-<<<<<<< HEAD
     def __init__(self, n, wires, do_queue=True, id=None):
         super().__init__(n, wires=wires, do_queue=do_queue, id=id)
 
-    @property
-    def num_params(self):
-        return 1
-
-=======
->>>>>>> c6d5cc4d
     def label(self, decimals=None, base_label=None):
         r"""A customizable string representation of the operator.
 
