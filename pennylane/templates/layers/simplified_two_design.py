--- conflicted
+++ resolved
@@ -170,11 +170,7 @@
         op_list = []
 
         # initial rotations
-<<<<<<< HEAD
-        for i in range(len(wires)):
-=======
         for i in range(len(wires)):  # pylint: disable=consider-using-enumerate
->>>>>>> 1427d6e9
             op_list.append(qml.RY(initial_layer_weights[i], wires=wires[i]))
 
         for layer in range(n_layers):
