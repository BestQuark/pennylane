--- conflicted
+++ resolved
@@ -114,11 +114,7 @@
         return 0
 
     @staticmethod
-<<<<<<< HEAD
-    def compute_decomposition(wires, work_wires, n_wires):  # pylint: disable=arguments-differ
-=======
     def compute_decomposition(wires, work_wires, **kwargs):  # pylint: disable=arguments-differ
->>>>>>> 1427d6e9
         r"""Compute a decomposition of the GroverOperator operator.
 
         The decomposition defines an Operator as a product of more fundamental gates:
@@ -134,10 +130,6 @@
             wires (Any or Iterable[Any]): wires that the operator acts on
             work_wires (Any or Iterable[Any]): optional auxiliary wires to assist
                 in the decomposition of :class:`~.MultiControlledX`.
-<<<<<<< HEAD
-            n_wires (int): number of (non-work) wires used
-=======
->>>>>>> 1427d6e9
 
         Returns:
             list[.Operator]: decomposition of the Operator into lower-level operations
