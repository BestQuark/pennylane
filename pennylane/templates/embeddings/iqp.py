# Copyright 2018-2021 Xanadu Quantum Technologies Inc.

# Licensed under the Apache License, Version 2.0 (the "License");
# you may not use this file except in compliance with the License.
# You may obtain a copy of the License at

#     http://www.apache.org/licenses/LICENSE-2.0

# Unless required by applicable law or agreed to in writing, software
# distributed under the License is distributed on an "AS IS" BASIS,
# WITHOUT WARRANTIES OR CONDITIONS OF ANY KIND, either express or implied.
# See the License for the specific language governing permissions and
# limitations under the License.
r"""
Contains the IQPEmbedding template.
"""
# pylint: disable-msg=too-many-branches,too-many-arguments,protected-access
from itertools import combinations

import pennylane as qml
from pennylane.operation import Operation, AnyWires


class IQPEmbedding(Operation):
    r"""
    Encodes :math:`n` features into :math:`n` qubits using diagonal gates of an IQP circuit.

    The embedding has been proposed by `Havlicek et al. (2018) <https://arxiv.org/pdf/1804.11326.pdf>`_.

    The basic IQP circuit can be repeated by specifying ``n_repeats``. Repetitions can make the
    embedding "richer" through interference.

    .. warning::

        ``IQPEmbedding`` calls a circuit that involves non-trivial classical processing of the
        features. The ``features`` argument is therefore **not differentiable** when using the template, and
        gradients with respect to the features cannot be computed by PennyLane.

    An IQP circuit is a quantum circuit of a block of Hadamards, followed by a block of gates that are
    diagonal in the computational basis. Here, the diagonal gates are single-qubit ``RZ`` rotations, applied to each
    qubit and encoding the :math:`n` features, followed by two-qubit ZZ entanglers,
    :math:`e^{-i x_i x_j \sigma_z \otimes \sigma_z}`. The entangler applied to wires ``(wires[i], wires[j])``
    encodes the product of features ``features[i]*features[j]``. The pattern in which the entanglers are
    applied is either the default, or a custom pattern:

    * If ``pattern`` is not specified, the default pattern will be used, in which the entangling gates connect all
      pairs of neighbours:

      |

      .. figure:: ../../_static/templates/embeddings/iqp.png
          :align: center
          :width: 50%
          :target: javascript:void(0);

      |

    * Else, ``pattern`` is a list of wire pairs ``[[a, b], [c, d],...]``, applying the entangler
      on wires ``[a, b]``, ``[c, d]``, etc. For example, ``pattern = [[0, 1], [1, 2]]`` produces
      the following entangler pattern:

      |

      .. figure:: ../../_static/templates/embeddings/iqp_custom.png
          :align: center
          :width: 50%
          :target: javascript:void(0);

      |

      Since diagonal gates commute, the order of the entanglers does not change the result.

    Args:
        features (tensor_like): tensor of features to encode
        wires (Any or Iterable[Any]): wires that the template acts on
        n_repeats (int): number of times the basic embedding is repeated
        pattern (list[int]): specifies the wires and features of the entanglers

    Raises:
        ValueError: if inputs do not have the correct format

    .. UsageDetails::

        A typical usage example of the template is the following:

        .. code-block:: python

            import pennylane as qml

            dev = qml.device('default.qubit', wires=3)

            @qml.qnode(dev)
            def circuit(features):
                qml.IQPEmbedding(features, wires=range(3))
                return [qml.expval(qml.PauliZ(w)) for w in range(3)]

            circuit([1., 2., 3.])

        **Repeating the embedding**

        The embedding can be repeated by specifying the ``n_repeats`` argument:

        .. code-block:: python

            @qml.qnode(dev)
            def circuit(features):
                qml.IQPEmbedding(features, wires=range(3), n_repeats=4)
                return [qml.expval(qml.PauliZ(w)) for w in range(3)]

            circuit([1., 2., 3.])

        Every repetition uses exactly the same quantum circuit.

        **Using a custom entangler pattern**

        A custom entangler pattern can be used by specifying the ``pattern`` argument. A pattern has to be
        a nested list of dimension ``(K, 2)``, where ``K`` is the number of entanglers to apply.

        .. code-block:: python

            pattern = [[1, 2], [0, 2], [1, 0]]

            @qml.qnode(dev)
            def circuit(features):
                qml.IQPEmbedding(features, wires=range(3), pattern=pattern)
                return [qml.expval(qml.PauliZ(w)) for w in range(3)]

            circuit([1., 2., 3.])

        Since diagonal gates commute, the order of the wire pairs has no effect on the result.

        .. code-block:: python

            from pennylane import numpy as np

            pattern1 = [[1, 2], [0, 2], [1, 0]]
            pattern2 = [[1, 0], [0, 2], [1, 2]]  # a reshuffling of pattern1

            @qml.qnode(dev)
            def circuit(features, pattern):
                qml.IQPEmbedding(features, wires=range(3), pattern=pattern, n_repeats=3)
                return [qml.expval(qml.PauliZ(w)) for w in range(3)]

            res1 = circuit([1., 2., 3.], pattern=pattern1)
            res2 = circuit([1., 2., 3.], pattern=pattern2)

            assert np.allclose(res1, res2)

        **Non-consecutive wires**

        In principle, the user can also pass a non-consecutive wire list to the template.
        For single qubit gates, the i'th feature is applied to the i'th wire index (which may not be the i'th wire).
        For the entanglers, the product of i'th and j'th features is applied to the wire indices at the i'th and j'th
        position in ``wires``.

        For example, for ``wires=[2, 0, 1]`` the ``RZ`` block applies the first feature to wire 2,
        the second feature to wire 0, and the third feature to wire 1.

        Likewise, using the default pattern, the entangler block applies the product of the first and second
        feature to the wire pair ``[2, 0]``, the product of the second and third feature to ``[2, 1]``, and so
        forth.

    """

    num_wires = AnyWires
    grad_method = None

    def __init__(self, features, wires, n_repeats=1, pattern=None, do_queue=True, id=None):

        shape = qml.math.shape(features)

        if len(shape) != 1:
            raise ValueError(f"Features must be a one-dimensional tensor; got shape {shape}.")

        n_features = shape[0]
        if n_features != len(wires):
            raise ValueError(f"Features must be of length {len(wires)}; got length {n_features}.")

        if pattern is None:
            # default is an all-to-all pattern
            pattern = combinations(wires, 2)

        self._hyperparameters = {"pattern": pattern, "n_repeats": n_repeats}

        super().__init__(features, wires=wires, do_queue=do_queue, id=id)

    @property
    def num_params(self):
        return 1

    @staticmethod
    def compute_decomposition(
        features, wires, n_repeats, pattern
    ):  # pylint: disable=arguments-differ
        r"""Compute a decomposition of the IQPEmbedding operator.

        The decomposition defines an Operator as a product of more fundamental gates:

        .. math:: O = O_1 O_2 \dots O_n.

        ``compute_decomposition`` is a static method and can provide the decomposition of a given
        operator without creating a specific instance.

        .. seealso:: :meth:`~.IQPEmbedding.decomposition`.

        Args:
            features (tensor_like): tensor of features to encode
            wires (Any or Iterable[Any]): wires that the template acts on

        Returns:
            list[.Operator]: decomposition of the Operator into lower-level operations

        **Example**

        >>> features = torch.tensor([1., 2., 3.])
        >>> pattern = [(0, 1), (0, 2), (1, 2)]
        >>> qml.IQPEmbedding.compute_decomposition(features, wires=[0, 1, 2], n_repeats=2, pattern=pattern)
        [Hadamard(wires=[0]), RZ(tensor(1.), wires=[0]),
         Hadamard(wires=[1]), RZ(tensor(2.), wires=[1]),
         Hadamard(wires=[2]), RZ(tensor(3.), wires=[2]),
         MultiRZ(tensor(2.), wires=[0, 1]), MultiRZ(tensor(3.), wires=[0, 2]), MultiRZ(tensor(6.), wires=[1, 2]),
         Hadamard(wires=[0]), RZ(tensor(1.), wires=[0]),
         Hadamard(wires=[1]), RZ(tensor(2.), wires=[1]),
         Hadamard(wires=[2]), RZ(tensor(3.), wires=[2]),
         MultiRZ(tensor(2.), wires=[0, 1]), MultiRZ(tensor(3.), wires=[0, 2]), MultiRZ(tensor(6.), wires=[1, 2])]
        """
        wires = qml.wires.Wires(wires)
        op_list = []
        for _ in range(n_repeats):

<<<<<<< HEAD
            for i in range(len(wires)):
=======
            for i in range(len(wires)):  # pylint: disable=consider-using-enumerate
>>>>>>> 1427d6e9
                op_list.append(qml.Hadamard(wires=wires[i]))
                op_list.append(qml.RZ(features[i], wires=wires[i]))

            for wire_pair in pattern:
                # get the position of the wire indices in the array
                idx1, idx2 = wires.indices(wire_pair)
                # apply product of two features as entangler
                op_list.append(qml.MultiRZ(features[idx1] * features[idx2], wires=wire_pair))

        return op_list<|MERGE_RESOLUTION|>--- conflicted
+++ resolved
@@ -228,11 +228,7 @@
         op_list = []
         for _ in range(n_repeats):
 
-<<<<<<< HEAD
-            for i in range(len(wires)):
-=======
             for i in range(len(wires)):  # pylint: disable=consider-using-enumerate
->>>>>>> 1427d6e9
                 op_list.append(qml.Hadamard(wires=wires[i]))
                 op_list.append(qml.RZ(features[i], wires=wires[i]))
 
